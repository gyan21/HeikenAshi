<<<<<<< HEAD
from ib_insync import Option, Contract, ComboLeg, Order, Stock
import numpy as np
import asyncio
from datetime import datetime, date
import time
import json
import os

OPEN_TRADES_FILE = "open_trades.json"

def save_open_trade(trade):
    trades = load_open_trades()
    # Avoid duplicates
    if not any(t.get("order_id") == trade.get("order_id") for t in trades):
        trades.append(trade)
        with open(OPEN_TRADES_FILE, "w") as f:
            json.dump(trades, f, indent=2)

def remove_open_trade(order_id):
    trades = load_open_trades()
    trades = [t for t in trades if t.get("order_id") != order_id]
    with open(OPEN_TRADES_FILE, "w") as f:
        json.dump(trades, f, indent=2)

def load_open_trades():
    if not os.path.exists(OPEN_TRADES_FILE):
        return []
    with open(OPEN_TRADES_FILE, "r") as f:
        return json.load(f)

async def monitor_stop_trigger(
    ib, combo, sell_leg, buy_leg, symbol, sell_strike, buy_strike, expiry, quantity,
    tp_trade, mid_credit, trade_type, theta_diff, parent_id, trade_log_callback
):
    from utils.trade_utils import log_trade_close
    print(f"📡 GYANESH>> Resumed monitoring for {symbol} {sell_strike}/{buy_strike} {expiry}")
    while True:
        
        print(f"📡TRIAL>>>> Resumed monitoring for {symbol} {sell_strike}/{buy_strike} {expiry}")
        sell_data_live = ib.reqMktData(sell_leg, '', False, False)
        buy_data_live = ib.reqMktData(buy_leg, '', False, False)
        await asyncio.sleep(2)
        ib.cancelMktData(sell_leg)
        ib.cancelMktData(buy_leg)
        try:
            spread_price = round(((sell_data_live.bid + sell_data_live.ask) / 2 - (buy_data_live.bid + buy_data_live.ask) / 2), 2)
        except:
            spread_price = None

        # Theta diff exit (any time)
        if theta_diff is not None and spread_price is not None and spread_price < theta_diff:
            print(f"🛑 Spread price {spread_price} < theta diff {theta_diff:.4f}, closing spread.")
            close_order = Order(
                action='BUY',
                orderType='MKT',
                totalQuantity=quantity,
                transmit=True
            )
            nuke_vol_fields(close_order)
            # print(vars(close_order))
            ib.placeOrder(combo, close_order)
            if tp_trade:
                ib.cancelOrder(tp_trade.order)
            log_trade_close(
                trade={"spread": f"{symbol} {sell_strike}/{buy_strike} {expiry}"},
                open_price=mid_credit,
                close_price=spread_price if spread_price is not None else 0,
                quantity=quantity,
                trade_type=trade_type,
                status="Exited by theta diff",
                reason="Spread price < theta difference"
            )
            if trade_log_callback:
                trade_log_callback({
                    "date": datetime.now().strftime("%Y-%m-%d %H:%M:%S"),
                    "spread": f"{symbol} {sell_strike}/{buy_strike} {expiry}",
                    "open_price": mid_credit,
                    "close_reason": "Spread price < theta difference",
                    "status": "Exited by theta diff",
                    "quantity": quantity
                })
            remove_open_trade(parent_id)
            break

        # 1-min bar exit (only after 10am)
        bars = await ib.reqHistoricalDataAsync(
            Stock(symbol, 'SMART', 'USD'),
            endDateTime='',
            durationStr='300 S',  # 5 minutes
            barSizeSetting='1 min',
            whatToShow='TRADES',
            useRTH=True,
            formatDate=1
        )
        now = datetime.now()
        if now.hour >= 10:
            if sell_leg.right == 'C':
                # Bear spread: stop if price > sell_strike
                if bars and bars[-1].close > sell_strike:
                    print(f"🛑 1-min close > {sell_strike} detected at {bars[-1].close}")
                    close_order = Order(
                        action='BUY',
                        orderType='MKT',
                        totalQuantity=quantity,
                        transmit=True
                    )
                    nuke_vol_fields(close_order)
                    # print(vars(close_order))
                    ib.placeOrder(combo, close_order)
                    if tp_trade:
                        ib.cancelOrder(tp_trade.order)
                    log_trade_close(
                        trade={"spread": f"{symbol} {sell_strike}/{buy_strike} {expiry}"},
                        open_price=mid_credit,
                        close_price=bars[-1].close,
                        quantity=quantity,
                        trade_type="bear",
                        status="Exited manually",
                        reason="1-min close above short strike"
                    )
                    if trade_log_callback:
                        trade_log_callback({
                            "date": now.strftime("%Y-%m-%d %H:%M:%S"),
                            "spread": f"{symbol} {sell_strike}/{buy_strike} {expiry}",
                            "open_price": mid_credit,
                            "close_reason": "1-min close above short strike",
                            "status": "Exited manually",
                            "quantity": quantity
                        })
                    remove_open_trade(parent_id)
                    break
            else:
                # Bull spread: stop if price < sell_strike
                if bars and bars[-1].close < sell_strike:
                    print(f"🛑 1-min close < {sell_strike} detected at {bars[-1].close}")
                    close_order = Order(
                        action='BUY',
                        orderType='MKT',
                        totalQuantity=quantity,
                        transmit=True
                    )
                    nuke_vol_fields(close_order)
                    # print(vars(close_order))
                    ib.placeOrder(combo, close_order)
                    if tp_trade:
                        ib.cancelOrder(tp_trade.order)
                    log_trade_close(
                        trade={"spread": f"{symbol} {sell_strike}/{buy_strike} {expiry}"},
                        open_price=mid_credit,
                        close_price=bars[-1].close,
                        quantity=quantity,
                        trade_type="bull",
                        status="Exited manually",
                        reason="1-min close below short strike"
                    )
                    if trade_log_callback:
                        trade_log_callback({
                            "date": now.strftime("%Y-%m-%d %H:%M:%S"),
                            "spread": f"{symbol} {sell_strike}/{buy_strike} {expiry}",
                            "open_price": mid_credit,
                            "close_reason": "1-min close below short strike",
                            "status": "Exited manually",
                            "quantity": quantity
                        })
                    remove_open_trade(parent_id)
                    break
        await asyncio.sleep(60)
=======
from ib_insync import Option, Contract, ComboLeg, Order, Stock
import numpy as np
import asyncio
from datetime import datetime, date
import time
from ib_insync import LimitOrder
from utils.async_runner import get_loop
>>>>>>> 8c875c56

def clean_magic_numbers(order):
    REQUIRED_FIELDS = {'totalQuantity', 'orderId', 'clientId', 'permId', 'action', 'orderType', 'lmtPrice', 'transmit'}
    for key, value in list(order.__dict__.items()):
        if key not in REQUIRED_FIELDS:
            if isinstance(value, float) and abs(value) > 1e+307:
                setattr(order, key, None)
            if isinstance(value, int) and value > 2e9:
                setattr(order, key, None)

def get_option_iv(ib, option):
    data = ib.reqMktData(option, '', False, False)
    ib.sleep(1)
    iv = getattr(getattr(data, 'modelGreeks', None), 'impliedVol', None)
    ib.cancelMktData(option)
    return iv

def nuke_vol_fields(order):
    remove_fields = [
        'volatility', 'volatilityType', 'deltaNeutralOrderType', 'deltaNeutralVolatility',
        'delta', 'deltaNeutralAuxPrice', 'deltaNeutralConId', 'deltaNeutralSettlingFirm',
        'deltaNeutralClearingAccount', 'deltaNeutralClearingIntent', 'deltaNeutralOpenClose',
        'deltaNeutralShortSale', 'deltaNeutralShortSaleSlot', 'deltaNeutralDesignatedLocation'
    ]
    for field in remove_fields:
        if field in order.__dict__:
            try:
                del order.__dict__[field]
            except Exception:
                pass

def strip_vol_fields(order):
    for field in ['volatility', 'volatilityType', 'deltaNeutralOrderType', 'deltaNeutralVolatility']:
        if hasattr(order, field):
            delattr(order, field)

def clean_limit_order(order):
    fields_none = [
        'auxPrice', 'volatility', 'minQty', 'percentOffset', 'trailStopPrice',
        'trailingPercent', 'goodAfterTime', 'goodTillDate'
    ]
    fields_list = [
        'conditions', 'orderComboLegs', 'orderMiscOptions', 'algoParams', 'smartComboRoutingParams'
    ]
    for field in fields_none:
        if hasattr(order, field):
            setattr(order, field, None)
    for field in fields_list:
        if hasattr(order, field):
            setattr(order, field, [])
    return order

def place_bull_spread_with_oco(ib, symbol, strike_pair, expiry, account_value, trade_log_callback=None):
    from utils.trade_utils import log_trade_close
    sell_strike, buy_strike = strike_pair
    if sell_strike < buy_strike:
        sell_strike, buy_strike = buy_strike, sell_strike
    sell_leg = Option(symbol, expiry, sell_strike, 'P', 'SMART')
    buy_leg = Option(symbol, expiry, buy_strike, 'P', 'SMART')
    ib.qualifyContracts(sell_leg, buy_leg)
    print(f"Sell leg conId: {sell_leg.conId}, Buy leg conId: {buy_leg.conId}")
    combo = Contract(
        symbol=symbol,
        secType='BAG',
        currency='USD',
        exchange='SMART',
        comboLegs=[
            ComboLeg(conId=sell_leg.conId, ratio=1, action='SELL', exchange='SMART'),
            ComboLeg(conId=buy_leg.conId, ratio=1, action='BUY', exchange='SMART')
        ]
    )
    sell_data = ib.reqMktData(sell_leg, '', False, False)
    buy_data = ib.reqMktData(buy_leg, '', False, False)
    ib.sleep(2)
    sell_theta = getattr(getattr(sell_data, 'modelGreeks', None), 'theta', None)
    buy_theta = getattr(getattr(buy_data, 'modelGreeks', None), 'theta', None)
    ib.cancelMktData(sell_leg)
    ib.cancelMktData(buy_leg)
    print(f"sell_data bid: {sell_data.bid} ask: {sell_data.ask}")
    print(f"buy_data bid: {buy_data.bid} ask: {buy_data.ask}")
    try:
        mid_credit = round(((sell_data.bid + sell_data.ask) / 2 - (buy_data.bid + buy_data.ask) / 2), 2)
    except:
        mid_credit = 0.5
    if mid_credit <= 0: mid_credit = 0.5
    theta_diff = None
    if sell_theta is not None and buy_theta is not None:
        theta_diff = abs(sell_theta - buy_theta)
        print(f"Theta difference for OCO: {theta_diff:.4f}")
    else:
        print("Theta data not available, will only use price for OCO.")
    max_loss = (sell_strike - buy_strike) - mid_credit
    quantity = max(1, int((account_value * 0.02) // max_loss))
    lmt_price = -abs(mid_credit)
    parent_order = Order(
        action='BUY',
        orderType='LMT',
        totalQuantity=quantity,
        lmtPrice=lmt_price,
        tif='DAY',
        transmit=True
    )
    parent_order = clean_limit_order(parent_order)
    print("SELL strike:", sell_leg.strike, "BUY strike:", buy_leg.strike)
    print("Mid credit:", mid_credit)
    # print(vars(parent_order))
    spread_width = abs(sell_strike - buy_strike)
    if mid_credit >= spread_width:
        print(f"[ERROR] Riskless combo detected: credit ({mid_credit}) >= width ({spread_width}) -- aborting order.")
        return None
    trade = ib.placeOrder(combo, parent_order)
    ib.sleep(2)
    print(trade)
    parent_id = trade.order.orderId
    take_profit = Order(
        action='BUY',
        orderType='LMT',
        totalQuantity=quantity,
        lmtPrice=0.05,
        parentId=parent_id,
        ocaGroup=f"{symbol}_OCO",
        ocaType=1,
        tif='GTC',
        transmit=True
    )
    nuke_vol_fields(take_profit)
    # print(vars(take_profit))
    tp_trade = ib.placeOrder(combo, take_profit)
    tp_order_id = tp_trade.order.orderId
    print(f"📤 Placed spread SELL {sell_strike}P / BUY {buy_strike}P @ {mid_credit}")
    print("🎯 Take-profit set at 0.05")
    log_entry = {
        "date": datetime.now().strftime("%Y-%m-%d %H:%M:%S"),
        "spread": f"{symbol} {sell_strike}/{buy_strike} {expiry}",
        "type": "bull",
        "symbol": symbol,
        "sell_strike": sell_strike,
        "buy_strike": buy_strike,
        "expiry": expiry,
        "open_price": mid_credit,
        "quantity": quantity,
        "close_reason": "Pending TP/OCO",
        "status": "Open",
        "order_id": parent_id,
        "tp_order_id": tp_order_id,
        "theta_diff": theta_diff
    }
    if trade_log_callback:
        trade_log_callback(log_entry)
<<<<<<< HEAD
    save_open_trade(log_entry)
    loop = asyncio.get_event_loop()
    loop.create_task(
        monitor_stop_trigger(
            ib, combo, sell_leg, buy_leg, symbol, sell_strike, buy_strike, expiry, quantity,
            tp_trade, mid_credit, "bull", theta_diff, parent_id, trade_log_callback
        )
    )
=======

    async def monitor_stop_trigger():
        print(f"📡 Watching 1-min close for stop above/below short strike and theta diff OCO")
        while True:
            sell_data_live = ib.reqMktData(sell_leg, '', False, False)
            buy_data_live = ib.reqMktData(buy_leg, '', False, False)
            await asyncio.sleep(2)
            ib.cancelMktData(sell_leg)
            ib.cancelMktData(buy_leg)
            try:
                spread_price = round(((sell_data_live.bid + sell_data_live.ask) / 2 - (buy_data_live.bid + buy_data_live.ask) / 2), 2)
            except:
                spread_price = None

            # Theta diff exit (any time)
            if theta_diff is not None and spread_price is not None and spread_price < theta_diff:
                print(f"🛑 Spread price {spread_price} < theta diff {theta_diff:.4f}, closing spread.")
                close_order = Order(
                    action='BUY',
                    orderType='MKT',
                    totalQuantity=quantity,
                    transmit=True
                )
                nuke_vol_fields(close_order)
                # clean_magic_numbers(close_order)
                print(vars(close_order))  # Confirm the keys are clean
                ib.placeOrder(combo, close_order)
                ib.cancelOrder(tp_trade.order)
                log_trade_close(
                    trade={"spread": f"{symbol} {sell_strike}/{buy_strike} {expiry}"},
                    open_price=mid_credit,
                    close_price=spread_price if spread_price is not None else 0,
                    quantity=quantity,
                    trade_type="bear" if sell_leg.right == 'C' else "bull",
                    status="Exited by theta diff",
                    reason="Spread price < theta difference"
                )
                if trade_log_callback:
                    trade_log_callback({
                        "date": datetime.now().strftime("%Y-%m-%d %H:%M:%S"),
                        "spread": f"{symbol} {sell_strike}/{buy_strike} {expiry}",
                        "open_price": mid_credit,
                        "close_reason": "Spread price < theta difference",
                        "status": "Exited by theta diff",
                        "quantity": quantity
                    })
                break

            # 1-min bar exit (only after 10am)
            bars = ib.reqHistoricalData(
                Stock(symbol, 'SMART', 'USD'),
                endDateTime='',
                durationStr='5 mins',
                barSizeSetting='1 min',
                whatToShow='TRADES',
                useRTH=True,
                formatDate=1
            )
            now = datetime.now()
            if now.hour >= 10:
                if sell_leg.right == 'C':
                    # Bear spread: stop if price > sell_strike
                    if bars and bars[-1].close > sell_strike:
                        print(f"🛑 1-min close > {sell_strike} detected at {bars[-1].close}")
                        close_order = Order(
                            action='BUY',
                            orderType='MKT',
                            totalQuantity=quantity,
                            transmit=True
                        )
                        nuke_vol_fields(close_order)
                        # clean_magic_numbers(close_order)
                        print(vars(close_order))  # Confirm the keys are clean
                        ib.placeOrder(combo, close_order)
                        ib.cancelOrder(tp_trade.order)
                        log_trade_close(
                            trade={"spread": f"{symbol} {sell_strike}/{buy_strike} {expiry}"},
                            open_price=mid_credit,
                            close_price=bars[-1].close,
                            quantity=quantity,
                            trade_type="bear",
                            status="Exited manually",
                            reason="1-min close above short strike"
                        )
                        if trade_log_callback:
                            trade_log_callback({
                                "date": now.strftime("%Y-%m-%d %H:%M:%S"),
                                "spread": f"{symbol} {sell_strike}/{buy_strike} {expiry}",
                                "open_price": mid_credit,
                                "close_reason": "1-min close above short strike",
                                "status": "Exited manually",
                                "quantity": quantity
                            })
                        break
                else:
                    # Bull spread: stop if price < sell_strike
                    if bars and bars[-1].close < sell_strike:
                        print(f"🛑 1-min close < {sell_strike} detected at {bars[-1].close}")
                        close_order = Order(
                            action='BUY',
                            orderType='MKT',
                            totalQuantity=quantity,
                            transmit=True
                        )
                        nuke_vol_fields(close_order)                        
                        # clean_magic_numbers(close_order)
                        print(vars(close_order))  # Confirm the keys are clean
                        ib.placeOrder(combo, close_order)
                        ib.cancelOrder(tp_trade.order)
                        log_trade_close(
                            trade={"spread": f"{symbol} {sell_strike}/{buy_strike} {expiry}"},
                            open_price=mid_credit,
                            close_price=bars[-1].close,
                            quantity=quantity,
                            trade_type="bull",
                            status="Exited manually",
                            reason="1-min close below short strike"
                        )
                        if trade_log_callback:
                            trade_log_callback({
                                "date": now.strftime("%Y-%m-%d %H:%M:%S"),
                                "spread": f"{symbol} {sell_strike}/{buy_strike} {expiry}",
                                "open_price": mid_credit,
                                "close_reason": "1-min close below short strike",
                                "status": "Exited manually",
                                "quantity": quantity
                            })
                        break
            await asyncio.sleep(60)

    import asyncio
    loop = get_loop()
    asyncio.run_coroutine_threadsafe(monitor_stop_trigger(), loop)

>>>>>>> 8c875c56
    return {
        "spread": f"{symbol}_{sell_strike}_{buy_strike}_{expiry}",
        "order_id": parent_id,
        "credit": mid_credit,
        "quantity": quantity
    }

def place_bear_spread_with_oco(ib, symbol, strike_pair, expiry, account_value, trade_log_callback=None):
    from utils.trade_utils import log_trade_close
    sell_strike, buy_strike = strike_pair
    if sell_strike > buy_strike:
        sell_strike, buy_strike = buy_strike, sell_strike
    sell_leg = Option(symbol, expiry, sell_strike, 'C', 'SMART')
    buy_leg = Option(symbol, expiry, buy_strike, 'C', 'SMART')
    ib.qualifyContracts(sell_leg, buy_leg)
    print(f"Sell leg conId: {sell_leg.conId}, Buy leg conId: {buy_leg.conId}")
    combo = Contract(
        symbol=symbol,
        secType='BAG',
        currency='USD',
        exchange='SMART',
        comboLegs=[
            ComboLeg(conId=sell_leg.conId, ratio=1, action='SELL', exchange='SMART'),
            ComboLeg(conId=buy_leg.conId, ratio=1, action='BUY', exchange='SMART')
        ]
    )
    sell_data = ib.reqMktData(sell_leg, '', False, False)
    buy_data = ib.reqMktData(buy_leg, '', False, False)
    ib.sleep(2)
    sell_theta = getattr(getattr(sell_data, 'modelGreeks', None), 'theta', None)
    buy_theta = getattr(getattr(buy_data, 'modelGreeks', None), 'theta', None)
    ib.cancelMktData(sell_leg)
    ib.cancelMktData(buy_leg)
    print(f"sell_data bid: {sell_data.bid} ask: {sell_data.ask}")
    print(f"buy_data bid: {buy_data.bid} ask: {buy_data.ask}")
    try:
        mid_credit = round(((sell_data.bid + sell_data.ask) / 2 - (buy_data.bid + buy_data.ask) / 2), 2)
    except:
        mid_credit = 0.5
    if mid_credit <= 0: mid_credit = 0.5
    theta_diff = None
    if sell_theta is not None and buy_theta is not None:
        theta_diff = abs(sell_theta - buy_theta)
        print(f"Theta difference for OCO: {theta_diff:.4f}")
    else:
        print("Theta data not available, will only use price for OCO.")
    max_loss = (buy_strike - sell_strike) - mid_credit
    quantity = max(1, int((account_value * 0.02) // max_loss))
    lmt_price = -abs(mid_credit)
    parent_order = Order(
        action='BUY',
        orderType='LMT',
        totalQuantity=quantity,
        lmtPrice=lmt_price,
        tif='DAY',
        transmit=True
    )
    parent_order = clean_limit_order(parent_order)
    print("SELL strike:", sell_leg.strike, "BUY strike:", buy_leg.strike)
    print("Mid credit:", mid_credit)
    # print(vars(parent_order))
    spread_width = abs(sell_strike - buy_strike)
    if mid_credit >= spread_width:
        print(f"[ERROR] Riskless combo detected: credit ({mid_credit}) >= width ({spread_width}) -- aborting order.")
        return None
    if(not should_trade_now()):
        return None
    trade = ib.placeOrder(combo, parent_order)
    ib.sleep(2)
    print(trade)
    parent_id = trade.order.orderId
    take_profit = Order(
        action='BUY',
        orderType='LMT',
        totalQuantity=quantity,
        lmtPrice=0.05,
        parentId=parent_id,
        ocaGroup=f"{symbol}_OCO",
        ocaType=1,
        tif='GTC',
        transmit=True
    )
    nuke_vol_fields(take_profit)
    # print(vars(take_profit))
    tp_trade = ib.placeOrder(combo, take_profit)
    tp_order_id = tp_trade.order.orderId
    print(f"📤 Placed spread SELL {sell_strike}C / BUY {buy_strike}C @ {mid_credit}")
    print("🎯 Take-profit set at 0.05")
    log_entry = {
        "date": datetime.now().strftime("%Y-%m-%d %H:%M:%S"),
        "spread": f"{symbol} {sell_strike}/{buy_strike} {expiry}",
        "type": "bear",
        "symbol": symbol,
        "sell_strike": sell_strike,
        "buy_strike": buy_strike,
        "expiry": expiry,
        "open_price": mid_credit,
        "quantity": quantity,
        "close_reason": "Pending TP/OCO",
        "status": "Open",
        "order_id": parent_id,
        "tp_order_id": tp_order_id,
        "theta_diff": theta_diff
    }
    if trade_log_callback:
        trade_log_callback(log_entry)
<<<<<<< HEAD
    save_open_trade(log_entry)
    loop = asyncio.get_event_loop()
    loop.create_task(
        monitor_stop_trigger(
            ib, combo, sell_leg, buy_leg, symbol, sell_strike, buy_strike, expiry, quantity,
            tp_trade, mid_credit, "bear", theta_diff, parent_id, trade_log_callback
        )
    )
=======

    async def monitor_stop_trigger():
        print(f"📡 Watching 1-min close for stop under {sell_strike} and theta diff OCO")
        while True:
            sell_data_live = ib.reqMktData(sell_leg, '', False, False)
            buy_data_live = ib.reqMktData(buy_leg, '', False, False)
            await asyncio.sleep(2)
            ib.cancelMktData(sell_leg)
            ib.cancelMktData(buy_leg)
            try:
                spread_price = round(((sell_data_live.bid + sell_data_live.ask) / 2 - (buy_data_live.bid + buy_data_live.ask) / 2), 2)
            except:
                spread_price = None

            # Theta diff exit (any time)
            if theta_diff is not None and spread_price is not None and spread_price < theta_diff:
                print(f"🛑 Spread price {spread_price} < theta diff {theta_diff:.4f}, closing spread.")
                close_order = Order(
                    action='BUY',
                    orderType='MKT',
                    totalQuantity=quantity,
                    transmit=True
                )
                nuke_vol_fields(close_order)
                # clean_magic_numbers(close_order)
                print(vars(close_order))  # Confirm the keys are clean
                ib.placeOrder(combo, close_order)
                ib.cancelOrder(tp_trade.order)
                log_trade_close(
                    trade={"spread": f"{symbol} {sell_strike}/{buy_strike} {expiry}"},
                    open_price=mid_credit,
                    close_price=spread_price if spread_price is not None else 0,
                    quantity=quantity,
                    trade_type="bull",
                    status="Exited by theta diff",
                    reason="Spread price < theta difference"
                )
                if trade_log_callback:
                    trade_log_callback({
                        "date": datetime.now().strftime("%Y-%m-%d %H:%M:%S"),
                        "spread": f"{symbol} {sell_strike}/{buy_strike} {expiry}",
                        "open_price": mid_credit,
                        "close_reason": "Spread price < theta difference",
                        "status": "Exited by theta diff",
                        "quantity": quantity
                    })
                break

            # 1-min bar exit (only after 10am)
            bars = ib.reqHistoricalData(
                Stock(symbol, 'SMART', 'USD'),
                endDateTime='',
                durationStr='5 mins',
                barSizeSetting='1 min',
                whatToShow='TRADES',
                useRTH=True,
                formatDate=1
            )
            now = datetime.now()
            if now.hour >= 10:
                if sell_leg.right == 'C':
                    # Bear spread: stop if price > sell_strike
                    if bars and bars[-1].close > sell_strike:
                        print(f"🛑 1-min close > {sell_strike} detected at {bars[-1].close}")
                        close_order = Order(
                            action='BUY',
                            orderType='MKT',
                            totalQuantity=quantity,
                            transmit=True
                        )
                        nuke_vol_fields(close_order)
                        # clean_magic_numbers(close_order)
                        print(vars(close_order))  # Confirm the keys are clean
                        ib.placeOrder(combo, close_order)
                        ib.cancelOrder(tp_trade.order)
                        log_trade_close(
                            trade={"spread": f"{symbol} {sell_strike}/{buy_strike} {expiry}"},
                            open_price=mid_credit,
                            close_price=bars[-1].close,
                            quantity=quantity,
                            trade_type="bear",
                            status="Exited manually",
                            reason="1-min close above short strike"
                        )
                        if trade_log_callback:
                            trade_log_callback({
                                "date": now.strftime("%Y-%m-%d %H:%M:%S"),
                                "spread": f"{symbol} {sell_strike}/{buy_strike} {expiry}",
                                "open_price": mid_credit,
                                "close_reason": "1-min close above short strike",
                                "status": "Exited manually",
                                "quantity": quantity
                            })
                        break
                else:
                    # Bull spread: stop if price < sell_strike
                    if bars and bars[-1].close < sell_strike:
                        print(f"🛑 1-min close < {sell_strike} detected at {bars[-1].close}")
                        close_order = Order(
                            action='BUY',
                            orderType='MKT',
                            totalQuantity=quantity,
                            transmit=True
                        )
                        nuke_vol_fields(close_order)
                        # clean_magic_numbers(close_order)
                        print(vars(close_order))  # Confirm the keys are clean
                        ib.placeOrder(combo, close_order)
                        ib.cancelOrder(tp_trade.order)
                        log_trade_close(
                            trade={"spread": f"{symbol} {sell_strike}/{buy_strike} {expiry}"},
                            open_price=mid_credit,
                            close_price=bars[-1].close,
                            quantity=quantity,
                            trade_type="bull",
                            status="Exited manually",
                            reason="1-min close below short strike"
                        )
                        if trade_log_callback:
                            trade_log_callback({
                                "date": now.strftime("%Y-%m-%d %H:%M:%S"),
                                "spread": f"{symbol} {sell_strike}/{buy_strike} {expiry}",
                                "open_price": mid_credit,
                                "close_reason": "1-min close below short strike",
                                "status": "Exited manually",
                                "quantity": quantity
                            })
                        break
            await asyncio.sleep(60)

    import asyncio
    loop = get_loop()
    asyncio.run_coroutine_threadsafe(monitor_stop_trigger(), loop)

>>>>>>> 8c875c56
    return {
        "spread": f"{symbol}_{sell_strike}_{buy_strike}_{expiry}",
        "order_id": parent_id,
        "credit": mid_credit,
        "quantity": quantity
    }


def resume_monitoring_open_trades(ib, trade_log_callback=None):
    open_trades = load_open_trades()
    for trade in open_trades:
        symbol = trade["symbol"]
        sell_strike = float(trade["sell_strike"])
        buy_strike = float(trade["buy_strike"])
        expiry = trade["expiry"]
        quantity = int(trade["quantity"])
        trade_type = trade.get("type", "bull")
        mid_credit = trade.get("open_price", 0)
        parent_id = trade.get("order_id")
        theta_diff = trade.get("theta_diff")
        right = 'P' if trade_type == "bull" else 'C'
        sell_leg = Option(symbol, expiry, sell_strike, right, 'SMART')
        buy_leg = Option(symbol, expiry, buy_strike, right, 'SMART')
        ib.qualifyContracts(sell_leg, buy_leg)
        combo = Contract(
            symbol=symbol,
            secType='BAG',
            currency='USD',
            exchange='SMART',
            comboLegs=[
                ComboLeg(conId=sell_leg.conId, ratio=1, action='SELL', exchange='SMART'),
                ComboLeg(conId=buy_leg.conId, ratio=1, action='BUY', exchange='SMART')
            ]
        )
        tp_order_id = trade.get("tp_order_id")
        tp_trade = None
        if tp_order_id:
            # Find the trade/order by orderId
            for t in ib.trades():
                if t.order.orderId == tp_order_id:
                    tp_trade = t
                    break
        loop = asyncio.get_event_loop()
        loop.create_task(
            monitor_stop_trigger(
                ib, combo, sell_leg, buy_leg, symbol, sell_strike, buy_strike, expiry, quantity,
                tp_trade, mid_credit, trade_type, theta_diff, parent_id, trade_log_callback
            )
        )

def get_next_option_expiry(ib, symbol):
    contract = Stock(symbol, 'SMART', 'USD')
    ib.qualifyContracts(contract)
    chains = ib.reqSecDefOptParams(contract.symbol, '', contract.secType, contract.conId)
    if not chains:
        return None
    expiries = sorted(list(set(chains[0].expirations)))
    today = date.today()
    for expiry_str in expiries:
        expiry_date = datetime.strptime(expiry_str, "%Y%m%d").date()
        if expiry_date > today:
            return expiry_str
    return None

def find_options_by_delta(ib, symbol, expiry=None, right='C', min_delta=0.20, max_delta=0.30):
    contract = Stock(symbol, 'SMART', 'USD')
    ib.qualifyContracts(contract)
    chain = ib.reqSecDefOptParams(contract.symbol, '', contract.secType, contract.conId)
    if not chain:
        print(f"[WARN] No option chain found for {symbol}")
        return []
    expiries = sorted(list(set(chain[0].expirations)))
    today = date.today()
    if expiry is None:
        for expiry_str in expiries:
            expiry_date = datetime.strptime(expiry_str, "%Y%m%d").date()
            if expiry_date > today:
                expiry = expiry_str
                break
    if not expiry:
        print(f"[WARN] No valid expiry found for {symbol}")
        return []
    ticker = ib.reqMktData(contract, '', False, False)
    ib.sleep(1)
    price = ticker.marketPrice() if hasattr(ticker, 'marketPrice') else None
    ib.cancelMktData(contract)
    if price is None or price <= 0:
        print(f"[WARN] Could not get current price for {symbol}")
        return []
    from ib_insync import Option
    details = ib.reqContractDetails(Option(symbol, expiry, 0, right, 'SMART'))
    valid_strikes = sorted({cd.contract.strike for cd in details if abs(cd.contract.strike - price) <= 10})
    if not valid_strikes:
        print(f"[WARN] No valid strikes found for {symbol} {expiry} {right}")
        return []
    atm_idx = min(range(len(valid_strikes)), key=lambda i: abs(valid_strikes[i] - price))
    matching_options = []
    start_time = time.time()
    if right.upper() == 'P':
        strike_range = range(atm_idx, -1, -1)
    else:
        strike_range = range(atm_idx, len(valid_strikes))
    for idx in strike_range:
        strike = valid_strikes[idx]
        option = Option(symbol, expiry, strike, right, 'SMART')
        ib.qualifyContracts(option)
        data = ib.reqMktData(option, '', False, False)
        ib.sleep(2)
        delta = getattr(getattr(data, 'modelGreeks', None), 'delta', None)
        ib.cancelMktData(option)
        if data.modelGreeks is None:
            print(f"[ERROR] modelGreeks missing for {option}. Check market data subscription!")
        if delta is not None and min_delta <= abs(delta) < max_delta:
            print(f"[MATCH] {symbol} {expiry} {right} {strike} delta={delta:.3f}")
            matching_options.append((option, delta))
    end_time = time.time()
    print(f"[TIMER] Loop through strikes took {end_time - start_time:.2f} seconds.")
    if not matching_options:
        print(f"[INFO] No options found for {symbol} {expiry} {right} in delta range [{min_delta}, {max_delta})")
    return matching_options
counter = 0
def should_trade_now():
    from datetime import time
    # return is_time_between(time(15, 45), time(16, 0))
    global counter
    if counter < 2:
        counter += 1
        return 1

def is_time_between(start, end):
    now = datetime.now().time()
    return start <= now <= end<|MERGE_RESOLUTION|>--- conflicted
+++ resolved
@@ -1,854 +1,574 @@
-<<<<<<< HEAD
-from ib_insync import Option, Contract, ComboLeg, Order, Stock
-import numpy as np
-import asyncio
-from datetime import datetime, date
-import time
-import json
-import os
-
-OPEN_TRADES_FILE = "open_trades.json"
-
-def save_open_trade(trade):
-    trades = load_open_trades()
-    # Avoid duplicates
-    if not any(t.get("order_id") == trade.get("order_id") for t in trades):
-        trades.append(trade)
-        with open(OPEN_TRADES_FILE, "w") as f:
-            json.dump(trades, f, indent=2)
-
-def remove_open_trade(order_id):
-    trades = load_open_trades()
-    trades = [t for t in trades if t.get("order_id") != order_id]
-    with open(OPEN_TRADES_FILE, "w") as f:
-        json.dump(trades, f, indent=2)
-
-def load_open_trades():
-    if not os.path.exists(OPEN_TRADES_FILE):
-        return []
-    with open(OPEN_TRADES_FILE, "r") as f:
-        return json.load(f)
-
-async def monitor_stop_trigger(
-    ib, combo, sell_leg, buy_leg, symbol, sell_strike, buy_strike, expiry, quantity,
-    tp_trade, mid_credit, trade_type, theta_diff, parent_id, trade_log_callback
-):
-    from utils.trade_utils import log_trade_close
-    print(f"📡 GYANESH>> Resumed monitoring for {symbol} {sell_strike}/{buy_strike} {expiry}")
-    while True:
-        
-        print(f"📡TRIAL>>>> Resumed monitoring for {symbol} {sell_strike}/{buy_strike} {expiry}")
-        sell_data_live = ib.reqMktData(sell_leg, '', False, False)
-        buy_data_live = ib.reqMktData(buy_leg, '', False, False)
-        await asyncio.sleep(2)
-        ib.cancelMktData(sell_leg)
-        ib.cancelMktData(buy_leg)
-        try:
-            spread_price = round(((sell_data_live.bid + sell_data_live.ask) / 2 - (buy_data_live.bid + buy_data_live.ask) / 2), 2)
-        except:
-            spread_price = None
-
-        # Theta diff exit (any time)
-        if theta_diff is not None and spread_price is not None and spread_price < theta_diff:
-            print(f"🛑 Spread price {spread_price} < theta diff {theta_diff:.4f}, closing spread.")
-            close_order = Order(
-                action='BUY',
-                orderType='MKT',
-                totalQuantity=quantity,
-                transmit=True
-            )
-            nuke_vol_fields(close_order)
-            # print(vars(close_order))
-            ib.placeOrder(combo, close_order)
-            if tp_trade:
-                ib.cancelOrder(tp_trade.order)
-            log_trade_close(
-                trade={"spread": f"{symbol} {sell_strike}/{buy_strike} {expiry}"},
-                open_price=mid_credit,
-                close_price=spread_price if spread_price is not None else 0,
-                quantity=quantity,
-                trade_type=trade_type,
-                status="Exited by theta diff",
-                reason="Spread price < theta difference"
-            )
-            if trade_log_callback:
-                trade_log_callback({
-                    "date": datetime.now().strftime("%Y-%m-%d %H:%M:%S"),
-                    "spread": f"{symbol} {sell_strike}/{buy_strike} {expiry}",
-                    "open_price": mid_credit,
-                    "close_reason": "Spread price < theta difference",
-                    "status": "Exited by theta diff",
-                    "quantity": quantity
-                })
-            remove_open_trade(parent_id)
-            break
-
-        # 1-min bar exit (only after 10am)
-        bars = await ib.reqHistoricalDataAsync(
-            Stock(symbol, 'SMART', 'USD'),
-            endDateTime='',
-            durationStr='300 S',  # 5 minutes
-            barSizeSetting='1 min',
-            whatToShow='TRADES',
-            useRTH=True,
-            formatDate=1
-        )
-        now = datetime.now()
-        if now.hour >= 10:
-            if sell_leg.right == 'C':
-                # Bear spread: stop if price > sell_strike
-                if bars and bars[-1].close > sell_strike:
-                    print(f"🛑 1-min close > {sell_strike} detected at {bars[-1].close}")
-                    close_order = Order(
-                        action='BUY',
-                        orderType='MKT',
-                        totalQuantity=quantity,
-                        transmit=True
-                    )
-                    nuke_vol_fields(close_order)
-                    # print(vars(close_order))
-                    ib.placeOrder(combo, close_order)
-                    if tp_trade:
-                        ib.cancelOrder(tp_trade.order)
-                    log_trade_close(
-                        trade={"spread": f"{symbol} {sell_strike}/{buy_strike} {expiry}"},
-                        open_price=mid_credit,
-                        close_price=bars[-1].close,
-                        quantity=quantity,
-                        trade_type="bear",
-                        status="Exited manually",
-                        reason="1-min close above short strike"
-                    )
-                    if trade_log_callback:
-                        trade_log_callback({
-                            "date": now.strftime("%Y-%m-%d %H:%M:%S"),
-                            "spread": f"{symbol} {sell_strike}/{buy_strike} {expiry}",
-                            "open_price": mid_credit,
-                            "close_reason": "1-min close above short strike",
-                            "status": "Exited manually",
-                            "quantity": quantity
-                        })
-                    remove_open_trade(parent_id)
-                    break
-            else:
-                # Bull spread: stop if price < sell_strike
-                if bars and bars[-1].close < sell_strike:
-                    print(f"🛑 1-min close < {sell_strike} detected at {bars[-1].close}")
-                    close_order = Order(
-                        action='BUY',
-                        orderType='MKT',
-                        totalQuantity=quantity,
-                        transmit=True
-                    )
-                    nuke_vol_fields(close_order)
-                    # print(vars(close_order))
-                    ib.placeOrder(combo, close_order)
-                    if tp_trade:
-                        ib.cancelOrder(tp_trade.order)
-                    log_trade_close(
-                        trade={"spread": f"{symbol} {sell_strike}/{buy_strike} {expiry}"},
-                        open_price=mid_credit,
-                        close_price=bars[-1].close,
-                        quantity=quantity,
-                        trade_type="bull",
-                        status="Exited manually",
-                        reason="1-min close below short strike"
-                    )
-                    if trade_log_callback:
-                        trade_log_callback({
-                            "date": now.strftime("%Y-%m-%d %H:%M:%S"),
-                            "spread": f"{symbol} {sell_strike}/{buy_strike} {expiry}",
-                            "open_price": mid_credit,
-                            "close_reason": "1-min close below short strike",
-                            "status": "Exited manually",
-                            "quantity": quantity
-                        })
-                    remove_open_trade(parent_id)
-                    break
-        await asyncio.sleep(60)
-=======
-from ib_insync import Option, Contract, ComboLeg, Order, Stock
-import numpy as np
-import asyncio
-from datetime import datetime, date
-import time
-from ib_insync import LimitOrder
-from utils.async_runner import get_loop
->>>>>>> 8c875c56
-
-def clean_magic_numbers(order):
-    REQUIRED_FIELDS = {'totalQuantity', 'orderId', 'clientId', 'permId', 'action', 'orderType', 'lmtPrice', 'transmit'}
-    for key, value in list(order.__dict__.items()):
-        if key not in REQUIRED_FIELDS:
-            if isinstance(value, float) and abs(value) > 1e+307:
-                setattr(order, key, None)
-            if isinstance(value, int) and value > 2e9:
-                setattr(order, key, None)
-
-def get_option_iv(ib, option):
-    data = ib.reqMktData(option, '', False, False)
-    ib.sleep(1)
-    iv = getattr(getattr(data, 'modelGreeks', None), 'impliedVol', None)
-    ib.cancelMktData(option)
-    return iv
-
-def nuke_vol_fields(order):
-    remove_fields = [
-        'volatility', 'volatilityType', 'deltaNeutralOrderType', 'deltaNeutralVolatility',
-        'delta', 'deltaNeutralAuxPrice', 'deltaNeutralConId', 'deltaNeutralSettlingFirm',
-        'deltaNeutralClearingAccount', 'deltaNeutralClearingIntent', 'deltaNeutralOpenClose',
-        'deltaNeutralShortSale', 'deltaNeutralShortSaleSlot', 'deltaNeutralDesignatedLocation'
-    ]
-    for field in remove_fields:
-        if field in order.__dict__:
-            try:
-                del order.__dict__[field]
-            except Exception:
-                pass
-
-def strip_vol_fields(order):
-    for field in ['volatility', 'volatilityType', 'deltaNeutralOrderType', 'deltaNeutralVolatility']:
-        if hasattr(order, field):
-            delattr(order, field)
-
-def clean_limit_order(order):
-    fields_none = [
-        'auxPrice', 'volatility', 'minQty', 'percentOffset', 'trailStopPrice',
-        'trailingPercent', 'goodAfterTime', 'goodTillDate'
-    ]
-    fields_list = [
-        'conditions', 'orderComboLegs', 'orderMiscOptions', 'algoParams', 'smartComboRoutingParams'
-    ]
-    for field in fields_none:
-        if hasattr(order, field):
-            setattr(order, field, None)
-    for field in fields_list:
-        if hasattr(order, field):
-            setattr(order, field, [])
-    return order
-
-def place_bull_spread_with_oco(ib, symbol, strike_pair, expiry, account_value, trade_log_callback=None):
-    from utils.trade_utils import log_trade_close
-    sell_strike, buy_strike = strike_pair
-    if sell_strike < buy_strike:
-        sell_strike, buy_strike = buy_strike, sell_strike
-    sell_leg = Option(symbol, expiry, sell_strike, 'P', 'SMART')
-    buy_leg = Option(symbol, expiry, buy_strike, 'P', 'SMART')
-    ib.qualifyContracts(sell_leg, buy_leg)
-    print(f"Sell leg conId: {sell_leg.conId}, Buy leg conId: {buy_leg.conId}")
-    combo = Contract(
-        symbol=symbol,
-        secType='BAG',
-        currency='USD',
-        exchange='SMART',
-        comboLegs=[
-            ComboLeg(conId=sell_leg.conId, ratio=1, action='SELL', exchange='SMART'),
-            ComboLeg(conId=buy_leg.conId, ratio=1, action='BUY', exchange='SMART')
-        ]
-    )
-    sell_data = ib.reqMktData(sell_leg, '', False, False)
-    buy_data = ib.reqMktData(buy_leg, '', False, False)
-    ib.sleep(2)
-    sell_theta = getattr(getattr(sell_data, 'modelGreeks', None), 'theta', None)
-    buy_theta = getattr(getattr(buy_data, 'modelGreeks', None), 'theta', None)
-    ib.cancelMktData(sell_leg)
-    ib.cancelMktData(buy_leg)
-    print(f"sell_data bid: {sell_data.bid} ask: {sell_data.ask}")
-    print(f"buy_data bid: {buy_data.bid} ask: {buy_data.ask}")
-    try:
-        mid_credit = round(((sell_data.bid + sell_data.ask) / 2 - (buy_data.bid + buy_data.ask) / 2), 2)
-    except:
-        mid_credit = 0.5
-    if mid_credit <= 0: mid_credit = 0.5
-    theta_diff = None
-    if sell_theta is not None and buy_theta is not None:
-        theta_diff = abs(sell_theta - buy_theta)
-        print(f"Theta difference for OCO: {theta_diff:.4f}")
-    else:
-        print("Theta data not available, will only use price for OCO.")
-    max_loss = (sell_strike - buy_strike) - mid_credit
-    quantity = max(1, int((account_value * 0.02) // max_loss))
-    lmt_price = -abs(mid_credit)
-    parent_order = Order(
-        action='BUY',
-        orderType='LMT',
-        totalQuantity=quantity,
-        lmtPrice=lmt_price,
-        tif='DAY',
-        transmit=True
-    )
-    parent_order = clean_limit_order(parent_order)
-    print("SELL strike:", sell_leg.strike, "BUY strike:", buy_leg.strike)
-    print("Mid credit:", mid_credit)
-    # print(vars(parent_order))
-    spread_width = abs(sell_strike - buy_strike)
-    if mid_credit >= spread_width:
-        print(f"[ERROR] Riskless combo detected: credit ({mid_credit}) >= width ({spread_width}) -- aborting order.")
-        return None
-    trade = ib.placeOrder(combo, parent_order)
-    ib.sleep(2)
-    print(trade)
-    parent_id = trade.order.orderId
-    take_profit = Order(
-        action='BUY',
-        orderType='LMT',
-        totalQuantity=quantity,
-        lmtPrice=0.05,
-        parentId=parent_id,
-        ocaGroup=f"{symbol}_OCO",
-        ocaType=1,
-        tif='GTC',
-        transmit=True
-    )
-    nuke_vol_fields(take_profit)
-    # print(vars(take_profit))
-    tp_trade = ib.placeOrder(combo, take_profit)
-    tp_order_id = tp_trade.order.orderId
-    print(f"📤 Placed spread SELL {sell_strike}P / BUY {buy_strike}P @ {mid_credit}")
-    print("🎯 Take-profit set at 0.05")
-    log_entry = {
-        "date": datetime.now().strftime("%Y-%m-%d %H:%M:%S"),
-        "spread": f"{symbol} {sell_strike}/{buy_strike} {expiry}",
-        "type": "bull",
-        "symbol": symbol,
-        "sell_strike": sell_strike,
-        "buy_strike": buy_strike,
-        "expiry": expiry,
-        "open_price": mid_credit,
-        "quantity": quantity,
-        "close_reason": "Pending TP/OCO",
-        "status": "Open",
-        "order_id": parent_id,
-        "tp_order_id": tp_order_id,
-        "theta_diff": theta_diff
-    }
-    if trade_log_callback:
-        trade_log_callback(log_entry)
-<<<<<<< HEAD
-    save_open_trade(log_entry)
-    loop = asyncio.get_event_loop()
-    loop.create_task(
-        monitor_stop_trigger(
-            ib, combo, sell_leg, buy_leg, symbol, sell_strike, buy_strike, expiry, quantity,
-            tp_trade, mid_credit, "bull", theta_diff, parent_id, trade_log_callback
-        )
-    )
-=======
-
-    async def monitor_stop_trigger():
-        print(f"📡 Watching 1-min close for stop above/below short strike and theta diff OCO")
-        while True:
-            sell_data_live = ib.reqMktData(sell_leg, '', False, False)
-            buy_data_live = ib.reqMktData(buy_leg, '', False, False)
-            await asyncio.sleep(2)
-            ib.cancelMktData(sell_leg)
-            ib.cancelMktData(buy_leg)
-            try:
-                spread_price = round(((sell_data_live.bid + sell_data_live.ask) / 2 - (buy_data_live.bid + buy_data_live.ask) / 2), 2)
-            except:
-                spread_price = None
-
-            # Theta diff exit (any time)
-            if theta_diff is not None and spread_price is not None and spread_price < theta_diff:
-                print(f"🛑 Spread price {spread_price} < theta diff {theta_diff:.4f}, closing spread.")
-                close_order = Order(
-                    action='BUY',
-                    orderType='MKT',
-                    totalQuantity=quantity,
-                    transmit=True
-                )
-                nuke_vol_fields(close_order)
-                # clean_magic_numbers(close_order)
-                print(vars(close_order))  # Confirm the keys are clean
-                ib.placeOrder(combo, close_order)
-                ib.cancelOrder(tp_trade.order)
-                log_trade_close(
-                    trade={"spread": f"{symbol} {sell_strike}/{buy_strike} {expiry}"},
-                    open_price=mid_credit,
-                    close_price=spread_price if spread_price is not None else 0,
-                    quantity=quantity,
-                    trade_type="bear" if sell_leg.right == 'C' else "bull",
-                    status="Exited by theta diff",
-                    reason="Spread price < theta difference"
-                )
-                if trade_log_callback:
-                    trade_log_callback({
-                        "date": datetime.now().strftime("%Y-%m-%d %H:%M:%S"),
-                        "spread": f"{symbol} {sell_strike}/{buy_strike} {expiry}",
-                        "open_price": mid_credit,
-                        "close_reason": "Spread price < theta difference",
-                        "status": "Exited by theta diff",
-                        "quantity": quantity
-                    })
-                break
-
-            # 1-min bar exit (only after 10am)
-            bars = ib.reqHistoricalData(
-                Stock(symbol, 'SMART', 'USD'),
-                endDateTime='',
-                durationStr='5 mins',
-                barSizeSetting='1 min',
-                whatToShow='TRADES',
-                useRTH=True,
-                formatDate=1
-            )
-            now = datetime.now()
-            if now.hour >= 10:
-                if sell_leg.right == 'C':
-                    # Bear spread: stop if price > sell_strike
-                    if bars and bars[-1].close > sell_strike:
-                        print(f"🛑 1-min close > {sell_strike} detected at {bars[-1].close}")
-                        close_order = Order(
-                            action='BUY',
-                            orderType='MKT',
-                            totalQuantity=quantity,
-                            transmit=True
-                        )
-                        nuke_vol_fields(close_order)
-                        # clean_magic_numbers(close_order)
-                        print(vars(close_order))  # Confirm the keys are clean
-                        ib.placeOrder(combo, close_order)
-                        ib.cancelOrder(tp_trade.order)
-                        log_trade_close(
-                            trade={"spread": f"{symbol} {sell_strike}/{buy_strike} {expiry}"},
-                            open_price=mid_credit,
-                            close_price=bars[-1].close,
-                            quantity=quantity,
-                            trade_type="bear",
-                            status="Exited manually",
-                            reason="1-min close above short strike"
-                        )
-                        if trade_log_callback:
-                            trade_log_callback({
-                                "date": now.strftime("%Y-%m-%d %H:%M:%S"),
-                                "spread": f"{symbol} {sell_strike}/{buy_strike} {expiry}",
-                                "open_price": mid_credit,
-                                "close_reason": "1-min close above short strike",
-                                "status": "Exited manually",
-                                "quantity": quantity
-                            })
-                        break
-                else:
-                    # Bull spread: stop if price < sell_strike
-                    if bars and bars[-1].close < sell_strike:
-                        print(f"🛑 1-min close < {sell_strike} detected at {bars[-1].close}")
-                        close_order = Order(
-                            action='BUY',
-                            orderType='MKT',
-                            totalQuantity=quantity,
-                            transmit=True
-                        )
-                        nuke_vol_fields(close_order)                        
-                        # clean_magic_numbers(close_order)
-                        print(vars(close_order))  # Confirm the keys are clean
-                        ib.placeOrder(combo, close_order)
-                        ib.cancelOrder(tp_trade.order)
-                        log_trade_close(
-                            trade={"spread": f"{symbol} {sell_strike}/{buy_strike} {expiry}"},
-                            open_price=mid_credit,
-                            close_price=bars[-1].close,
-                            quantity=quantity,
-                            trade_type="bull",
-                            status="Exited manually",
-                            reason="1-min close below short strike"
-                        )
-                        if trade_log_callback:
-                            trade_log_callback({
-                                "date": now.strftime("%Y-%m-%d %H:%M:%S"),
-                                "spread": f"{symbol} {sell_strike}/{buy_strike} {expiry}",
-                                "open_price": mid_credit,
-                                "close_reason": "1-min close below short strike",
-                                "status": "Exited manually",
-                                "quantity": quantity
-                            })
-                        break
-            await asyncio.sleep(60)
-
-    import asyncio
-    loop = get_loop()
-    asyncio.run_coroutine_threadsafe(monitor_stop_trigger(), loop)
-
->>>>>>> 8c875c56
-    return {
-        "spread": f"{symbol}_{sell_strike}_{buy_strike}_{expiry}",
-        "order_id": parent_id,
-        "credit": mid_credit,
-        "quantity": quantity
-    }
-
-def place_bear_spread_with_oco(ib, symbol, strike_pair, expiry, account_value, trade_log_callback=None):
-    from utils.trade_utils import log_trade_close
-    sell_strike, buy_strike = strike_pair
-    if sell_strike > buy_strike:
-        sell_strike, buy_strike = buy_strike, sell_strike
-    sell_leg = Option(symbol, expiry, sell_strike, 'C', 'SMART')
-    buy_leg = Option(symbol, expiry, buy_strike, 'C', 'SMART')
-    ib.qualifyContracts(sell_leg, buy_leg)
-    print(f"Sell leg conId: {sell_leg.conId}, Buy leg conId: {buy_leg.conId}")
-    combo = Contract(
-        symbol=symbol,
-        secType='BAG',
-        currency='USD',
-        exchange='SMART',
-        comboLegs=[
-            ComboLeg(conId=sell_leg.conId, ratio=1, action='SELL', exchange='SMART'),
-            ComboLeg(conId=buy_leg.conId, ratio=1, action='BUY', exchange='SMART')
-        ]
-    )
-    sell_data = ib.reqMktData(sell_leg, '', False, False)
-    buy_data = ib.reqMktData(buy_leg, '', False, False)
-    ib.sleep(2)
-    sell_theta = getattr(getattr(sell_data, 'modelGreeks', None), 'theta', None)
-    buy_theta = getattr(getattr(buy_data, 'modelGreeks', None), 'theta', None)
-    ib.cancelMktData(sell_leg)
-    ib.cancelMktData(buy_leg)
-    print(f"sell_data bid: {sell_data.bid} ask: {sell_data.ask}")
-    print(f"buy_data bid: {buy_data.bid} ask: {buy_data.ask}")
-    try:
-        mid_credit = round(((sell_data.bid + sell_data.ask) / 2 - (buy_data.bid + buy_data.ask) / 2), 2)
-    except:
-        mid_credit = 0.5
-    if mid_credit <= 0: mid_credit = 0.5
-    theta_diff = None
-    if sell_theta is not None and buy_theta is not None:
-        theta_diff = abs(sell_theta - buy_theta)
-        print(f"Theta difference for OCO: {theta_diff:.4f}")
-    else:
-        print("Theta data not available, will only use price for OCO.")
-    max_loss = (buy_strike - sell_strike) - mid_credit
-    quantity = max(1, int((account_value * 0.02) // max_loss))
-    lmt_price = -abs(mid_credit)
-    parent_order = Order(
-        action='BUY',
-        orderType='LMT',
-        totalQuantity=quantity,
-        lmtPrice=lmt_price,
-        tif='DAY',
-        transmit=True
-    )
-    parent_order = clean_limit_order(parent_order)
-    print("SELL strike:", sell_leg.strike, "BUY strike:", buy_leg.strike)
-    print("Mid credit:", mid_credit)
-    # print(vars(parent_order))
-    spread_width = abs(sell_strike - buy_strike)
-    if mid_credit >= spread_width:
-        print(f"[ERROR] Riskless combo detected: credit ({mid_credit}) >= width ({spread_width}) -- aborting order.")
-        return None
-    if(not should_trade_now()):
-        return None
-    trade = ib.placeOrder(combo, parent_order)
-    ib.sleep(2)
-    print(trade)
-    parent_id = trade.order.orderId
-    take_profit = Order(
-        action='BUY',
-        orderType='LMT',
-        totalQuantity=quantity,
-        lmtPrice=0.05,
-        parentId=parent_id,
-        ocaGroup=f"{symbol}_OCO",
-        ocaType=1,
-        tif='GTC',
-        transmit=True
-    )
-    nuke_vol_fields(take_profit)
-    # print(vars(take_profit))
-    tp_trade = ib.placeOrder(combo, take_profit)
-    tp_order_id = tp_trade.order.orderId
-    print(f"📤 Placed spread SELL {sell_strike}C / BUY {buy_strike}C @ {mid_credit}")
-    print("🎯 Take-profit set at 0.05")
-    log_entry = {
-        "date": datetime.now().strftime("%Y-%m-%d %H:%M:%S"),
-        "spread": f"{symbol} {sell_strike}/{buy_strike} {expiry}",
-        "type": "bear",
-        "symbol": symbol,
-        "sell_strike": sell_strike,
-        "buy_strike": buy_strike,
-        "expiry": expiry,
-        "open_price": mid_credit,
-        "quantity": quantity,
-        "close_reason": "Pending TP/OCO",
-        "status": "Open",
-        "order_id": parent_id,
-        "tp_order_id": tp_order_id,
-        "theta_diff": theta_diff
-    }
-    if trade_log_callback:
-        trade_log_callback(log_entry)
-<<<<<<< HEAD
-    save_open_trade(log_entry)
-    loop = asyncio.get_event_loop()
-    loop.create_task(
-        monitor_stop_trigger(
-            ib, combo, sell_leg, buy_leg, symbol, sell_strike, buy_strike, expiry, quantity,
-            tp_trade, mid_credit, "bear", theta_diff, parent_id, trade_log_callback
-        )
-    )
-=======
-
-    async def monitor_stop_trigger():
-        print(f"📡 Watching 1-min close for stop under {sell_strike} and theta diff OCO")
-        while True:
-            sell_data_live = ib.reqMktData(sell_leg, '', False, False)
-            buy_data_live = ib.reqMktData(buy_leg, '', False, False)
-            await asyncio.sleep(2)
-            ib.cancelMktData(sell_leg)
-            ib.cancelMktData(buy_leg)
-            try:
-                spread_price = round(((sell_data_live.bid + sell_data_live.ask) / 2 - (buy_data_live.bid + buy_data_live.ask) / 2), 2)
-            except:
-                spread_price = None
-
-            # Theta diff exit (any time)
-            if theta_diff is not None and spread_price is not None and spread_price < theta_diff:
-                print(f"🛑 Spread price {spread_price} < theta diff {theta_diff:.4f}, closing spread.")
-                close_order = Order(
-                    action='BUY',
-                    orderType='MKT',
-                    totalQuantity=quantity,
-                    transmit=True
-                )
-                nuke_vol_fields(close_order)
-                # clean_magic_numbers(close_order)
-                print(vars(close_order))  # Confirm the keys are clean
-                ib.placeOrder(combo, close_order)
-                ib.cancelOrder(tp_trade.order)
-                log_trade_close(
-                    trade={"spread": f"{symbol} {sell_strike}/{buy_strike} {expiry}"},
-                    open_price=mid_credit,
-                    close_price=spread_price if spread_price is not None else 0,
-                    quantity=quantity,
-                    trade_type="bull",
-                    status="Exited by theta diff",
-                    reason="Spread price < theta difference"
-                )
-                if trade_log_callback:
-                    trade_log_callback({
-                        "date": datetime.now().strftime("%Y-%m-%d %H:%M:%S"),
-                        "spread": f"{symbol} {sell_strike}/{buy_strike} {expiry}",
-                        "open_price": mid_credit,
-                        "close_reason": "Spread price < theta difference",
-                        "status": "Exited by theta diff",
-                        "quantity": quantity
-                    })
-                break
-
-            # 1-min bar exit (only after 10am)
-            bars = ib.reqHistoricalData(
-                Stock(symbol, 'SMART', 'USD'),
-                endDateTime='',
-                durationStr='5 mins',
-                barSizeSetting='1 min',
-                whatToShow='TRADES',
-                useRTH=True,
-                formatDate=1
-            )
-            now = datetime.now()
-            if now.hour >= 10:
-                if sell_leg.right == 'C':
-                    # Bear spread: stop if price > sell_strike
-                    if bars and bars[-1].close > sell_strike:
-                        print(f"🛑 1-min close > {sell_strike} detected at {bars[-1].close}")
-                        close_order = Order(
-                            action='BUY',
-                            orderType='MKT',
-                            totalQuantity=quantity,
-                            transmit=True
-                        )
-                        nuke_vol_fields(close_order)
-                        # clean_magic_numbers(close_order)
-                        print(vars(close_order))  # Confirm the keys are clean
-                        ib.placeOrder(combo, close_order)
-                        ib.cancelOrder(tp_trade.order)
-                        log_trade_close(
-                            trade={"spread": f"{symbol} {sell_strike}/{buy_strike} {expiry}"},
-                            open_price=mid_credit,
-                            close_price=bars[-1].close,
-                            quantity=quantity,
-                            trade_type="bear",
-                            status="Exited manually",
-                            reason="1-min close above short strike"
-                        )
-                        if trade_log_callback:
-                            trade_log_callback({
-                                "date": now.strftime("%Y-%m-%d %H:%M:%S"),
-                                "spread": f"{symbol} {sell_strike}/{buy_strike} {expiry}",
-                                "open_price": mid_credit,
-                                "close_reason": "1-min close above short strike",
-                                "status": "Exited manually",
-                                "quantity": quantity
-                            })
-                        break
-                else:
-                    # Bull spread: stop if price < sell_strike
-                    if bars and bars[-1].close < sell_strike:
-                        print(f"🛑 1-min close < {sell_strike} detected at {bars[-1].close}")
-                        close_order = Order(
-                            action='BUY',
-                            orderType='MKT',
-                            totalQuantity=quantity,
-                            transmit=True
-                        )
-                        nuke_vol_fields(close_order)
-                        # clean_magic_numbers(close_order)
-                        print(vars(close_order))  # Confirm the keys are clean
-                        ib.placeOrder(combo, close_order)
-                        ib.cancelOrder(tp_trade.order)
-                        log_trade_close(
-                            trade={"spread": f"{symbol} {sell_strike}/{buy_strike} {expiry}"},
-                            open_price=mid_credit,
-                            close_price=bars[-1].close,
-                            quantity=quantity,
-                            trade_type="bull",
-                            status="Exited manually",
-                            reason="1-min close below short strike"
-                        )
-                        if trade_log_callback:
-                            trade_log_callback({
-                                "date": now.strftime("%Y-%m-%d %H:%M:%S"),
-                                "spread": f"{symbol} {sell_strike}/{buy_strike} {expiry}",
-                                "open_price": mid_credit,
-                                "close_reason": "1-min close below short strike",
-                                "status": "Exited manually",
-                                "quantity": quantity
-                            })
-                        break
-            await asyncio.sleep(60)
-
-    import asyncio
-    loop = get_loop()
-    asyncio.run_coroutine_threadsafe(monitor_stop_trigger(), loop)
-
->>>>>>> 8c875c56
-    return {
-        "spread": f"{symbol}_{sell_strike}_{buy_strike}_{expiry}",
-        "order_id": parent_id,
-        "credit": mid_credit,
-        "quantity": quantity
-    }
-
-
-def resume_monitoring_open_trades(ib, trade_log_callback=None):
-    open_trades = load_open_trades()
-    for trade in open_trades:
-        symbol = trade["symbol"]
-        sell_strike = float(trade["sell_strike"])
-        buy_strike = float(trade["buy_strike"])
-        expiry = trade["expiry"]
-        quantity = int(trade["quantity"])
-        trade_type = trade.get("type", "bull")
-        mid_credit = trade.get("open_price", 0)
-        parent_id = trade.get("order_id")
-        theta_diff = trade.get("theta_diff")
-        right = 'P' if trade_type == "bull" else 'C'
-        sell_leg = Option(symbol, expiry, sell_strike, right, 'SMART')
-        buy_leg = Option(symbol, expiry, buy_strike, right, 'SMART')
-        ib.qualifyContracts(sell_leg, buy_leg)
-        combo = Contract(
-            symbol=symbol,
-            secType='BAG',
-            currency='USD',
-            exchange='SMART',
-            comboLegs=[
-                ComboLeg(conId=sell_leg.conId, ratio=1, action='SELL', exchange='SMART'),
-                ComboLeg(conId=buy_leg.conId, ratio=1, action='BUY', exchange='SMART')
-            ]
-        )
-        tp_order_id = trade.get("tp_order_id")
-        tp_trade = None
-        if tp_order_id:
-            # Find the trade/order by orderId
-            for t in ib.trades():
-                if t.order.orderId == tp_order_id:
-                    tp_trade = t
-                    break
-        loop = asyncio.get_event_loop()
-        loop.create_task(
-            monitor_stop_trigger(
-                ib, combo, sell_leg, buy_leg, symbol, sell_strike, buy_strike, expiry, quantity,
-                tp_trade, mid_credit, trade_type, theta_diff, parent_id, trade_log_callback
-            )
-        )
-
-def get_next_option_expiry(ib, symbol):
-    contract = Stock(symbol, 'SMART', 'USD')
-    ib.qualifyContracts(contract)
-    chains = ib.reqSecDefOptParams(contract.symbol, '', contract.secType, contract.conId)
-    if not chains:
-        return None
-    expiries = sorted(list(set(chains[0].expirations)))
-    today = date.today()
-    for expiry_str in expiries:
-        expiry_date = datetime.strptime(expiry_str, "%Y%m%d").date()
-        if expiry_date > today:
-            return expiry_str
-    return None
-
-def find_options_by_delta(ib, symbol, expiry=None, right='C', min_delta=0.20, max_delta=0.30):
-    contract = Stock(symbol, 'SMART', 'USD')
-    ib.qualifyContracts(contract)
-    chain = ib.reqSecDefOptParams(contract.symbol, '', contract.secType, contract.conId)
-    if not chain:
-        print(f"[WARN] No option chain found for {symbol}")
-        return []
-    expiries = sorted(list(set(chain[0].expirations)))
-    today = date.today()
-    if expiry is None:
-        for expiry_str in expiries:
-            expiry_date = datetime.strptime(expiry_str, "%Y%m%d").date()
-            if expiry_date > today:
-                expiry = expiry_str
-                break
-    if not expiry:
-        print(f"[WARN] No valid expiry found for {symbol}")
-        return []
-    ticker = ib.reqMktData(contract, '', False, False)
-    ib.sleep(1)
-    price = ticker.marketPrice() if hasattr(ticker, 'marketPrice') else None
-    ib.cancelMktData(contract)
-    if price is None or price <= 0:
-        print(f"[WARN] Could not get current price for {symbol}")
-        return []
-    from ib_insync import Option
-    details = ib.reqContractDetails(Option(symbol, expiry, 0, right, 'SMART'))
-    valid_strikes = sorted({cd.contract.strike for cd in details if abs(cd.contract.strike - price) <= 10})
-    if not valid_strikes:
-        print(f"[WARN] No valid strikes found for {symbol} {expiry} {right}")
-        return []
-    atm_idx = min(range(len(valid_strikes)), key=lambda i: abs(valid_strikes[i] - price))
-    matching_options = []
-    start_time = time.time()
-    if right.upper() == 'P':
-        strike_range = range(atm_idx, -1, -1)
-    else:
-        strike_range = range(atm_idx, len(valid_strikes))
-    for idx in strike_range:
-        strike = valid_strikes[idx]
-        option = Option(symbol, expiry, strike, right, 'SMART')
-        ib.qualifyContracts(option)
-        data = ib.reqMktData(option, '', False, False)
-        ib.sleep(2)
-        delta = getattr(getattr(data, 'modelGreeks', None), 'delta', None)
-        ib.cancelMktData(option)
-        if data.modelGreeks is None:
-            print(f"[ERROR] modelGreeks missing for {option}. Check market data subscription!")
-        if delta is not None and min_delta <= abs(delta) < max_delta:
-            print(f"[MATCH] {symbol} {expiry} {right} {strike} delta={delta:.3f}")
-            matching_options.append((option, delta))
-    end_time = time.time()
-    print(f"[TIMER] Loop through strikes took {end_time - start_time:.2f} seconds.")
-    if not matching_options:
-        print(f"[INFO] No options found for {symbol} {expiry} {right} in delta range [{min_delta}, {max_delta})")
-    return matching_options
-counter = 0
-def should_trade_now():
-    from datetime import time
-    # return is_time_between(time(15, 45), time(16, 0))
-    global counter
-    if counter < 2:
-        counter += 1
-        return 1
-
-def is_time_between(start, end):
-    now = datetime.now().time()
+from ib_insync import Option, Contract, ComboLeg, Order, Stock
+import numpy as np
+import asyncio
+from datetime import datetime, date
+import time
+import json
+import os
+
+OPEN_TRADES_FILE = "open_trades.json"
+
+def save_open_trade(trade):
+    trades = load_open_trades()
+    # Avoid duplicates
+    if not any(t.get("order_id") == trade.get("order_id") for t in trades):
+        trades.append(trade)
+        with open(OPEN_TRADES_FILE, "w") as f:
+            json.dump(trades, f, indent=2)
+
+def remove_open_trade(order_id):
+    trades = load_open_trades()
+    trades = [t for t in trades if t.get("order_id") != order_id]
+    with open(OPEN_TRADES_FILE, "w") as f:
+        json.dump(trades, f, indent=2)
+
+def load_open_trades():
+    if not os.path.exists(OPEN_TRADES_FILE):
+        return []
+    with open(OPEN_TRADES_FILE, "r") as f:
+        return json.load(f)
+
+async def monitor_stop_trigger(
+    ib, combo, sell_leg, buy_leg, symbol, sell_strike, buy_strike, expiry, quantity,
+    tp_trade, mid_credit, trade_type, theta_diff, parent_id, trade_log_callback
+):
+    from utils.trade_utils import log_trade_close
+    print(f"📡 GYANESH>> Resumed monitoring for {symbol} {sell_strike}/{buy_strike} {expiry}")
+    while True:
+        
+        print(f"📡TRIAL>>>> Resumed monitoring for {symbol} {sell_strike}/{buy_strike} {expiry}")
+        sell_data_live = ib.reqMktData(sell_leg, '', False, False)
+        buy_data_live = ib.reqMktData(buy_leg, '', False, False)
+        await asyncio.sleep(2)
+        ib.cancelMktData(sell_leg)
+        ib.cancelMktData(buy_leg)
+        try:
+            spread_price = round(((sell_data_live.bid + sell_data_live.ask) / 2 - (buy_data_live.bid + buy_data_live.ask) / 2), 2)
+        except:
+            spread_price = None
+
+        # Theta diff exit (any time)
+        if theta_diff is not None and spread_price is not None and spread_price < theta_diff:
+            print(f"🛑 Spread price {spread_price} < theta diff {theta_diff:.4f}, closing spread.")
+            close_order = Order(
+                action='BUY',
+                orderType='MKT',
+                totalQuantity=quantity,
+                transmit=True
+            )
+            nuke_vol_fields(close_order)
+            # print(vars(close_order))
+            ib.placeOrder(combo, close_order)
+            if tp_trade:
+                ib.cancelOrder(tp_trade.order)
+            log_trade_close(
+                trade={"spread": f"{symbol} {sell_strike}/{buy_strike} {expiry}"},
+                open_price=mid_credit,
+                close_price=spread_price if spread_price is not None else 0,
+                quantity=quantity,
+                trade_type=trade_type,
+                status="Exited by theta diff",
+                reason="Spread price < theta difference"
+            )
+            if trade_log_callback:
+                trade_log_callback({
+                    "date": datetime.now().strftime("%Y-%m-%d %H:%M:%S"),
+                    "spread": f"{symbol} {sell_strike}/{buy_strike} {expiry}",
+                    "open_price": mid_credit,
+                    "close_reason": "Spread price < theta difference",
+                    "status": "Exited by theta diff",
+                    "quantity": quantity
+                })
+            remove_open_trade(parent_id)
+            break
+
+        # 1-min bar exit (only after 10am)
+        bars = await ib.reqHistoricalDataAsync(
+            Stock(symbol, 'SMART', 'USD'),
+            endDateTime='',
+            durationStr='300 S',  # 5 minutes
+            barSizeSetting='1 min',
+            whatToShow='TRADES',
+            useRTH=True,
+            formatDate=1
+        )
+        now = datetime.now()
+        if now.hour >= 10:
+            if sell_leg.right == 'C':
+                # Bear spread: stop if price > sell_strike
+                if bars and bars[-1].close > sell_strike:
+                    print(f"🛑 1-min close > {sell_strike} detected at {bars[-1].close}")
+                    close_order = Order(
+                        action='BUY',
+                        orderType='MKT',
+                        totalQuantity=quantity,
+                        transmit=True
+                    )
+                    nuke_vol_fields(close_order)
+                    # print(vars(close_order))
+                    ib.placeOrder(combo, close_order)
+                    if tp_trade:
+                        ib.cancelOrder(tp_trade.order)
+                    log_trade_close(
+                        trade={"spread": f"{symbol} {sell_strike}/{buy_strike} {expiry}"},
+                        open_price=mid_credit,
+                        close_price=bars[-1].close,
+                        quantity=quantity,
+                        trade_type="bear",
+                        status="Exited manually",
+                        reason="1-min close above short strike"
+                    )
+                    if trade_log_callback:
+                        trade_log_callback({
+                            "date": now.strftime("%Y-%m-%d %H:%M:%S"),
+                            "spread": f"{symbol} {sell_strike}/{buy_strike} {expiry}",
+                            "open_price": mid_credit,
+                            "close_reason": "1-min close above short strike",
+                            "status": "Exited manually",
+                            "quantity": quantity
+                        })
+                    remove_open_trade(parent_id)
+                    break
+            else:
+                # Bull spread: stop if price < sell_strike
+                if bars and bars[-1].close < sell_strike:
+                    print(f"🛑 1-min close < {sell_strike} detected at {bars[-1].close}")
+                    close_order = Order(
+                        action='BUY',
+                        orderType='MKT',
+                        totalQuantity=quantity,
+                        transmit=True
+                    )
+                    nuke_vol_fields(close_order)
+                    # print(vars(close_order))
+                    ib.placeOrder(combo, close_order)
+                    if tp_trade:
+                        ib.cancelOrder(tp_trade.order)
+                    log_trade_close(
+                        trade={"spread": f"{symbol} {sell_strike}/{buy_strike} {expiry}"},
+                        open_price=mid_credit,
+                        close_price=bars[-1].close,
+                        quantity=quantity,
+                        trade_type="bull",
+                        status="Exited manually",
+                        reason="1-min close below short strike"
+                    )
+                    if trade_log_callback:
+                        trade_log_callback({
+                            "date": now.strftime("%Y-%m-%d %H:%M:%S"),
+                            "spread": f"{symbol} {sell_strike}/{buy_strike} {expiry}",
+                            "open_price": mid_credit,
+                            "close_reason": "1-min close below short strike",
+                            "status": "Exited manually",
+                            "quantity": quantity
+                        })
+                    remove_open_trade(parent_id)
+                    break
+        await asyncio.sleep(60)
+from utils.async_runner import get_loop
+
+def clean_magic_numbers(order):
+    REQUIRED_FIELDS = {'totalQuantity', 'orderId', 'clientId', 'permId', 'action', 'orderType', 'lmtPrice', 'transmit'}
+    for key, value in list(order.__dict__.items()):
+        if key not in REQUIRED_FIELDS:
+            if isinstance(value, float) and abs(value) > 1e+307:
+                setattr(order, key, None)
+            if isinstance(value, int) and value > 2e9:
+                setattr(order, key, None)
+
+def get_option_iv(ib, option):
+    data = ib.reqMktData(option, '', False, False)
+    ib.sleep(1)
+    iv = getattr(getattr(data, 'modelGreeks', None), 'impliedVol', None)
+    ib.cancelMktData(option)
+    return iv
+
+def nuke_vol_fields(order):
+    remove_fields = [
+        'volatility', 'volatilityType', 'deltaNeutralOrderType', 'deltaNeutralVolatility',
+        'delta', 'deltaNeutralAuxPrice', 'deltaNeutralConId', 'deltaNeutralSettlingFirm',
+        'deltaNeutralClearingAccount', 'deltaNeutralClearingIntent', 'deltaNeutralOpenClose',
+        'deltaNeutralShortSale', 'deltaNeutralShortSaleSlot', 'deltaNeutralDesignatedLocation'
+    ]
+    for field in remove_fields:
+        if field in order.__dict__:
+            try:
+                del order.__dict__[field]
+            except Exception:
+                pass
+
+def strip_vol_fields(order):
+    for field in ['volatility', 'volatilityType', 'deltaNeutralOrderType', 'deltaNeutralVolatility']:
+        if hasattr(order, field):
+            delattr(order, field)
+
+def clean_limit_order(order):
+    fields_none = [
+        'auxPrice', 'volatility', 'minQty', 'percentOffset', 'trailStopPrice',
+        'trailingPercent', 'goodAfterTime', 'goodTillDate'
+    ]
+    fields_list = [
+        'conditions', 'orderComboLegs', 'orderMiscOptions', 'algoParams', 'smartComboRoutingParams'
+    ]
+    for field in fields_none:
+        if hasattr(order, field):
+            setattr(order, field, None)
+    for field in fields_list:
+        if hasattr(order, field):
+            setattr(order, field, [])
+    return order
+
+def place_bull_spread_with_oco(ib, symbol, strike_pair, expiry, account_value, trade_log_callback=None):
+    from utils.trade_utils import log_trade_close
+    sell_strike, buy_strike = strike_pair
+    if sell_strike < buy_strike:
+        sell_strike, buy_strike = buy_strike, sell_strike
+    sell_leg = Option(symbol, expiry, sell_strike, 'P', 'SMART')
+    buy_leg = Option(symbol, expiry, buy_strike, 'P', 'SMART')
+    ib.qualifyContracts(sell_leg, buy_leg)
+    print(f"Sell leg conId: {sell_leg.conId}, Buy leg conId: {buy_leg.conId}")
+    combo = Contract(
+        symbol=symbol,
+        secType='BAG',
+        currency='USD',
+        exchange='SMART',
+        comboLegs=[
+            ComboLeg(conId=sell_leg.conId, ratio=1, action='SELL', exchange='SMART'),
+            ComboLeg(conId=buy_leg.conId, ratio=1, action='BUY', exchange='SMART')
+        ]
+    )
+    sell_data = ib.reqMktData(sell_leg, '', False, False)
+    buy_data = ib.reqMktData(buy_leg, '', False, False)
+    ib.sleep(2)
+    sell_theta = getattr(getattr(sell_data, 'modelGreeks', None), 'theta', None)
+    buy_theta = getattr(getattr(buy_data, 'modelGreeks', None), 'theta', None)
+    ib.cancelMktData(sell_leg)
+    ib.cancelMktData(buy_leg)
+    print(f"sell_data bid: {sell_data.bid} ask: {sell_data.ask}")
+    print(f"buy_data bid: {buy_data.bid} ask: {buy_data.ask}")
+    try:
+        mid_credit = round(((sell_data.bid + sell_data.ask) / 2 - (buy_data.bid + buy_data.ask) / 2), 2)
+    except:
+        mid_credit = 0.5
+    if mid_credit <= 0: mid_credit = 0.5
+    theta_diff = None
+    if sell_theta is not None and buy_theta is not None:
+        theta_diff = abs(sell_theta - buy_theta)
+        print(f"Theta difference for OCO: {theta_diff:.4f}")
+    else:
+        print("Theta data not available, will only use price for OCO.")
+    max_loss = (sell_strike - buy_strike) - mid_credit
+    quantity = max(1, int((account_value * 0.02) // max_loss))
+    lmt_price = -abs(mid_credit)
+    parent_order = Order(
+        action='BUY',
+        orderType='LMT',
+        totalQuantity=quantity,
+        lmtPrice=lmt_price,
+        tif='DAY',
+        transmit=True
+    )
+    parent_order = clean_limit_order(parent_order)
+    print("SELL strike:", sell_leg.strike, "BUY strike:", buy_leg.strike)
+    print("Mid credit:", mid_credit)
+    # print(vars(parent_order))
+    spread_width = abs(sell_strike - buy_strike)
+    if mid_credit >= spread_width:
+        print(f"[ERROR] Riskless combo detected: credit ({mid_credit}) >= width ({spread_width}) -- aborting order.")
+        return None
+    trade = ib.placeOrder(combo, parent_order)
+    ib.sleep(2)
+    print(trade)
+    parent_id = trade.order.orderId
+    take_profit = Order(
+        action='BUY',
+        orderType='LMT',
+        totalQuantity=quantity,
+        lmtPrice=0.05,
+        parentId=parent_id,
+        ocaGroup=f"{symbol}_OCO",
+        ocaType=1,
+        tif='GTC',
+        transmit=True
+    )
+    nuke_vol_fields(take_profit)
+    # print(vars(take_profit))
+    tp_trade = ib.placeOrder(combo, take_profit)
+    tp_order_id = tp_trade.order.orderId
+    print(f"📤 Placed spread SELL {sell_strike}P / BUY {buy_strike}P @ {mid_credit}")
+    print("🎯 Take-profit set at 0.05")
+    log_entry = {
+        "date": datetime.now().strftime("%Y-%m-%d %H:%M:%S"),
+        "spread": f"{symbol} {sell_strike}/{buy_strike} {expiry}",
+        "type": "bull",
+        "symbol": symbol,
+        "sell_strike": sell_strike,
+        "buy_strike": buy_strike,
+        "expiry": expiry,
+        "open_price": mid_credit,
+        "quantity": quantity,
+        "close_reason": "Pending TP/OCO",
+        "status": "Open",
+        "order_id": parent_id,
+        "tp_order_id": tp_order_id,
+        "theta_diff": theta_diff
+    }
+    if trade_log_callback:
+        trade_log_callback(log_entry)
+
+    save_open_trade(log_entry)
+    loop = asyncio.get_event_loop()
+    loop.create_task(
+        monitor_stop_trigger(
+            ib, combo, sell_leg, buy_leg, symbol, sell_strike, buy_strike, expiry, quantity,
+            tp_trade, mid_credit, "bull", theta_diff, parent_id, trade_log_callback
+        )
+    )
+
+    return {
+        "spread": f"{symbol}_{sell_strike}_{buy_strike}_{expiry}",
+        "order_id": parent_id,
+        "credit": mid_credit,
+        "quantity": quantity
+    }
+
+def place_bear_spread_with_oco(ib, symbol, strike_pair, expiry, account_value, trade_log_callback=None):
+    from utils.trade_utils import log_trade_close
+    sell_strike, buy_strike = strike_pair
+    if sell_strike > buy_strike:
+        sell_strike, buy_strike = buy_strike, sell_strike
+    sell_leg = Option(symbol, expiry, sell_strike, 'C', 'SMART')
+    buy_leg = Option(symbol, expiry, buy_strike, 'C', 'SMART')
+    ib.qualifyContracts(sell_leg, buy_leg)
+    print(f"Sell leg conId: {sell_leg.conId}, Buy leg conId: {buy_leg.conId}")
+    combo = Contract(
+        symbol=symbol,
+        secType='BAG',
+        currency='USD',
+        exchange='SMART',
+        comboLegs=[
+            ComboLeg(conId=sell_leg.conId, ratio=1, action='SELL', exchange='SMART'),
+            ComboLeg(conId=buy_leg.conId, ratio=1, action='BUY', exchange='SMART')
+        ]
+    )
+    sell_data = ib.reqMktData(sell_leg, '', False, False)
+    buy_data = ib.reqMktData(buy_leg, '', False, False)
+    ib.sleep(2)
+    sell_theta = getattr(getattr(sell_data, 'modelGreeks', None), 'theta', None)
+    buy_theta = getattr(getattr(buy_data, 'modelGreeks', None), 'theta', None)
+    ib.cancelMktData(sell_leg)
+    ib.cancelMktData(buy_leg)
+    print(f"sell_data bid: {sell_data.bid} ask: {sell_data.ask}")
+    print(f"buy_data bid: {buy_data.bid} ask: {buy_data.ask}")
+    try:
+        mid_credit = round(((sell_data.bid + sell_data.ask) / 2 - (buy_data.bid + buy_data.ask) / 2), 2)
+    except:
+        mid_credit = 0.5
+    if mid_credit <= 0: mid_credit = 0.5
+    theta_diff = None
+    if sell_theta is not None and buy_theta is not None:
+        theta_diff = abs(sell_theta - buy_theta)
+        print(f"Theta difference for OCO: {theta_diff:.4f}")
+    else:
+        print("Theta data not available, will only use price for OCO.")
+    max_loss = (buy_strike - sell_strike) - mid_credit
+    quantity = max(1, int((account_value * 0.02) // max_loss))
+    lmt_price = -abs(mid_credit)
+    parent_order = Order(
+        action='BUY',
+        orderType='LMT',
+        totalQuantity=quantity,
+        lmtPrice=lmt_price,
+        tif='DAY',
+        transmit=True
+    )
+    parent_order = clean_limit_order(parent_order)
+    print("SELL strike:", sell_leg.strike, "BUY strike:", buy_leg.strike)
+    print("Mid credit:", mid_credit)
+    # print(vars(parent_order))
+    spread_width = abs(sell_strike - buy_strike)
+    if mid_credit >= spread_width:
+        print(f"[ERROR] Riskless combo detected: credit ({mid_credit}) >= width ({spread_width}) -- aborting order.")
+        return None
+    if(not should_trade_now()):
+        return None
+    trade = ib.placeOrder(combo, parent_order)
+    ib.sleep(2)
+    print(trade)
+    parent_id = trade.order.orderId
+    take_profit = Order(
+        action='BUY',
+        orderType='LMT',
+        totalQuantity=quantity,
+        lmtPrice=0.05,
+        parentId=parent_id,
+        ocaGroup=f"{symbol}_OCO",
+        ocaType=1,
+        tif='GTC',
+        transmit=True
+    )
+    nuke_vol_fields(take_profit)
+    # print(vars(take_profit))
+    tp_trade = ib.placeOrder(combo, take_profit)
+    tp_order_id = tp_trade.order.orderId
+    print(f"📤 Placed spread SELL {sell_strike}C / BUY {buy_strike}C @ {mid_credit}")
+    print("🎯 Take-profit set at 0.05")
+    log_entry = {
+        "date": datetime.now().strftime("%Y-%m-%d %H:%M:%S"),
+        "spread": f"{symbol} {sell_strike}/{buy_strike} {expiry}",
+        "type": "bear",
+        "symbol": symbol,
+        "sell_strike": sell_strike,
+        "buy_strike": buy_strike,
+        "expiry": expiry,
+        "open_price": mid_credit,
+        "quantity": quantity,
+        "close_reason": "Pending TP/OCO",
+        "status": "Open",
+        "order_id": parent_id,
+        "tp_order_id": tp_order_id,
+        "theta_diff": theta_diff
+    }
+    if trade_log_callback:
+        trade_log_callback(log_entry)
+    save_open_trade(log_entry)
+    loop = asyncio.get_event_loop()
+    loop.create_task(
+        monitor_stop_trigger(
+            ib, combo, sell_leg, buy_leg, symbol, sell_strike, buy_strike, expiry, quantity,
+            tp_trade, mid_credit, "bear", theta_diff, parent_id, trade_log_callback
+        )
+    )
+
+    return {
+        "spread": f"{symbol}_{sell_strike}_{buy_strike}_{expiry}",
+        "order_id": parent_id,
+        "credit": mid_credit,
+        "quantity": quantity
+    }
+
+
+def resume_monitoring_open_trades(ib, trade_log_callback=None):
+    open_trades = load_open_trades()
+    for trade in open_trades:
+        symbol = trade["symbol"]
+        sell_strike = float(trade["sell_strike"])
+        buy_strike = float(trade["buy_strike"])
+        expiry = trade["expiry"]
+        quantity = int(trade["quantity"])
+        trade_type = trade.get("type", "bull")
+        mid_credit = trade.get("open_price", 0)
+        parent_id = trade.get("order_id")
+        theta_diff = trade.get("theta_diff")
+        right = 'P' if trade_type == "bull" else 'C'
+        sell_leg = Option(symbol, expiry, sell_strike, right, 'SMART')
+        buy_leg = Option(symbol, expiry, buy_strike, right, 'SMART')
+        ib.qualifyContracts(sell_leg, buy_leg)
+        combo = Contract(
+            symbol=symbol,
+            secType='BAG',
+            currency='USD',
+            exchange='SMART',
+            comboLegs=[
+                ComboLeg(conId=sell_leg.conId, ratio=1, action='SELL', exchange='SMART'),
+                ComboLeg(conId=buy_leg.conId, ratio=1, action='BUY', exchange='SMART')
+            ]
+        )
+        tp_order_id = trade.get("tp_order_id")
+        tp_trade = None
+        if tp_order_id:
+            # Find the trade/order by orderId
+            for t in ib.trades():
+                if t.order.orderId == tp_order_id:
+                    tp_trade = t
+                    break
+        loop = asyncio.get_event_loop()
+        loop.create_task(
+            monitor_stop_trigger(
+                ib, combo, sell_leg, buy_leg, symbol, sell_strike, buy_strike, expiry, quantity,
+                tp_trade, mid_credit, trade_type, theta_diff, parent_id, trade_log_callback
+            )
+        )
+
+def get_next_option_expiry(ib, symbol):
+    contract = Stock(symbol, 'SMART', 'USD')
+    ib.qualifyContracts(contract)
+    chains = ib.reqSecDefOptParams(contract.symbol, '', contract.secType, contract.conId)
+    if not chains:
+        return None
+    expiries = sorted(list(set(chains[0].expirations)))
+    today = date.today()
+    for expiry_str in expiries:
+        expiry_date = datetime.strptime(expiry_str, "%Y%m%d").date()
+        if expiry_date > today:
+            return expiry_str
+    return None
+
+def find_options_by_delta(ib, symbol, expiry=None, right='C', min_delta=0.20, max_delta=0.30):
+    contract = Stock(symbol, 'SMART', 'USD')
+    ib.qualifyContracts(contract)
+    chain = ib.reqSecDefOptParams(contract.symbol, '', contract.secType, contract.conId)
+    if not chain:
+        print(f"[WARN] No option chain found for {symbol}")
+        return []
+    expiries = sorted(list(set(chain[0].expirations)))
+    today = date.today()
+    if expiry is None:
+        for expiry_str in expiries:
+            expiry_date = datetime.strptime(expiry_str, "%Y%m%d").date()
+            if expiry_date > today:
+                expiry = expiry_str
+                break
+    if not expiry:
+        print(f"[WARN] No valid expiry found for {symbol}")
+        return []
+    ticker = ib.reqMktData(contract, '', False, False)
+    ib.sleep(1)
+    price = ticker.marketPrice() if hasattr(ticker, 'marketPrice') else None
+    ib.cancelMktData(contract)
+    if price is None or price <= 0:
+        print(f"[WARN] Could not get current price for {symbol}")
+        return []
+    from ib_insync import Option
+    details = ib.reqContractDetails(Option(symbol, expiry, 0, right, 'SMART'))
+    valid_strikes = sorted({cd.contract.strike for cd in details if abs(cd.contract.strike - price) <= 10})
+    if not valid_strikes:
+        print(f"[WARN] No valid strikes found for {symbol} {expiry} {right}")
+        return []
+    atm_idx = min(range(len(valid_strikes)), key=lambda i: abs(valid_strikes[i] - price))
+    matching_options = []
+    start_time = time.time()
+    if right.upper() == 'P':
+        strike_range = range(atm_idx, -1, -1)
+    else:
+        strike_range = range(atm_idx, len(valid_strikes))
+    for idx in strike_range:
+        strike = valid_strikes[idx]
+        option = Option(symbol, expiry, strike, right, 'SMART')
+        ib.qualifyContracts(option)
+        data = ib.reqMktData(option, '', False, False)
+        ib.sleep(2)
+        delta = getattr(getattr(data, 'modelGreeks', None), 'delta', None)
+        ib.cancelMktData(option)
+        if data.modelGreeks is None:
+            print(f"[ERROR] modelGreeks missing for {option}. Check market data subscription!")
+        if delta is not None and min_delta <= abs(delta) < max_delta:
+            print(f"[MATCH] {symbol} {expiry} {right} {strike} delta={delta:.3f}")
+            matching_options.append((option, delta))
+    end_time = time.time()
+    print(f"[TIMER] Loop through strikes took {end_time - start_time:.2f} seconds.")
+    if not matching_options:
+        print(f"[INFO] No options found for {symbol} {expiry} {right} in delta range [{min_delta}, {max_delta})")
+    return matching_options
+counter = 0
+def should_trade_now():
+    from datetime import time
+    # return is_time_between(time(15, 45), time(16, 0))
+    global counter
+    if counter < 2:
+        counter += 1
+        return 1
+
+def is_time_between(start, end):
+    now = datetime.now().time()
     return start <= now <= end