--- conflicted
+++ resolved
@@ -1,221 +1,180 @@
-import time
-import json
-import os
-from datetime import datetime, time as dtime, timedelta
-from utils.ibkr_client import IBKRClient
-from utils.heikin_ashi import get_regular_and_heikin_ashi_close
-from utils.common_utils import is_dry_run, has_reached_trade_limit
-from utils.trade_utils import load_open_trades
-<<<<<<< HEAD
-from utils.option_utils import find_options_by_delta
-from utils.option_utils    import place_bull_spread_with_oco, place_bear_spread_with_oco, get_option_iv
-from utils.logger import TRADE_LOG_FILE, save_trade_to_log
-from utils.option_utils import get_next_option_expiry
-from utils.trade_utils import is_market_hours
-from utils.async_runner import start_background_loop
-ACCOUNT_VALUE = 100000
-def is_time_between(start, end):
-    now = datetime.now().time()
-    return start <= now <= end
-=======
-from utils.option_utils import find_options_by_delta, should_trade_now
-from utils.option_utils import place_bull_spread_with_oco, place_bear_spread_with_oco, get_option_iv
-from utils.logger import TRADE_LOG_FILE, save_trade_to_log
-from utils.option_utils import get_next_option_expiry
-from utils.trade_utils import is_market_hours
-from utils.option_utils import resume_monitoring_open_trades
->>>>>>> 8d790a71
-
-ACCOUNT_VALUE = 100000
-
-def run_combined_strategy(ib, symbol, expiry, account_value, trade_log_callback=None):
-    """
-    Checks the delta of the option at 47, 52, and 57 minutes of the hour,
-    and sells the spread if the sell side option has delta close to 0.20.
-    """
-    from datetime import datetime
-
-    # Only run during the allowed window
-    if not should_trade_now():
-        print("Not in trading window.")
-        return
-
-    win_rate, position_scale = get_win_rate_and_position_scale()
-    print(f"Win rate (last 2 weeks): {win_rate:.1f}%. Position scale: {position_scale*100:.0f}% of account value.")
-
-    regular_close, ha_close = get_regular_and_heikin_ashi_close(ib.ib, symbol)
-    print(f"Regular close: {regular_close}, Heikin Ashi close: {ha_close}")
-
-    check_minutes = [47, 52, 57]
-    already_tried = set()
-
-    while True:
-        now = datetime.now()
-        minute = now.minute
-        if minute in check_minutes and minute not in already_tried:
-            already_tried.add(minute)
-            print(f"⏰ Checking at {minute} minutes past the hour...")
-
-        if regular_close > ha_close:
-            # Bull case: Sell multiple PUT spreads
-            options = find_options_by_delta(ib.ib, symbol, expiry, 'P', min_delta=0.20, max_delta=0.30)
-            if not options:
-                print("No suitable PUT options found with delta in [0.20, 0.30).")
-            else:
-                for option, delta in options:
-                    sell_strike = option.strike
-                    buy_strike = sell_strike - 5
-                    place_bull_spread_with_oco(
-                        ib.ib, symbol, (sell_strike, buy_strike), expiry,
-                        account_value * position_scale, trade_log_callback
-                    )
-                    print(f"✅ Sold PUT spread at strike {sell_strike} (delta {delta:.2f})")
-        elif regular_close < ha_close:
-            # Bear case: Sell multiple CALL spreads
-            options = find_options_by_delta(ib.ib, symbol, expiry, 'C', min_delta=0.20, max_delta=0.30)
-            if not options:
-                print("No suitable CALL options found with delta in [0.20, 0.30).")
-            else:
-                for option, delta in options:
-                    sell_strike = option.strike
-                    buy_strike = sell_strike + 5
-                    place_bear_spread_with_oco(
-                        ib.ib, symbol, (sell_strike, buy_strike), expiry,
-                        account_value * position_scale, trade_log_callback
-                    )
-                    print(f"✅ Sold CALL spread at strike {sell_strike} (delta {delta:.2f})")
-        else:
-            print("No clear bull or bear case.")
-
-        # Exit loop if all minutes have been checked or time window is over
-        if len(already_tried) == len(check_minutes) or not should_trade_now():
-            print("Finished all checks or trading window ended.")
-            break
-
-        time.sleep(20) # Check every 20 seconds for the next minute
-
-def get_win_rate_and_position_scale(trade_log_file=TRADE_LOG_FILE):
-    """
-    Calculates win rate for the last 2 weeks of closed trades.
-    Starts at 2% position size. For every 2-week period with win rate > 70%,
-    increases position size by 1% (cumulative), up to a maximum of 5%.
-    """
-    now = datetime.now()
-    position_scale = 0.02 # Start at 2%
-    max_scale = 0.05      # Max 5%
-
-    if not os.path.exists(trade_log_file):
-        return 0.0, position_scale
-
-    with open(trade_log_file, 'r') as f:
-        trades = json.load(f)
-
-    # Only consider closed trades
-    trades = [t for t in trades if t.get("status", "").lower().startswith("exited")]
-    if not trades:
-        return 0.0, position_scale
-
-    # Sort trades by date ascending
-    trades = sorted(trades, key=lambda t: t.get("date", ""))
-
-    # Find the earliest and latest trade date
-    try:
-        earliest_date = datetime.strptime(trades[0]["date"], "%Y-%m-%d %H:%M:%S")
-        latest_date = datetime.strptime(trades[-1]["date"], "%Y-%m-%d %H:%M:%S")
-    except Exception:
-        return 0.0, position_scale
-
-    # Step through 2-week windows, scaling up if win rate > 70%
-    window_start = earliest_date
-    while window_start < latest_date:
-        window_end = window_start + timedelta(days=14)
-        window_trades = [
-            t for t in trades
-            if window_start <= datetime.strptime(t["date"], "%Y-%m-%d %H:%M:%S") < window_end
-        ]
-        if window_trades:
-            wins = sum(1 for t in window_trades if t.get("profit", 0) > 0)
-            win_rate = (wins / len(window_trades)) * 100
-            if win_rate > 70 and position_scale < max_scale:
-                position_scale += 0.01
-        window_start = window_end
-
-    # For the current 2-week window, return its win rate
-    two_weeks_ago = now - timedelta(days=14)
-    current_window_trades = [
-        t for t in trades
-        if two_weeks_ago <= datetime.strptime(t["date"], "%Y-%m-%d %H:%M:%S") <= now
-    ]
-    if current_window_trades:
-        wins = sum(1 for t in current_window_trades if t.get("profit", 0) > 0)
-        win_rate = (wins / len(current_window_trades)) * 100
-    else:
-        win_rate = 0.0
-
-    # Cap position_scale at 5%
-    position_scale = min(position_scale, max_scale)
-    return win_rate, position_scale
-
-<<<<<<< HEAD
-def resume_monitoring_open_trades(ib, trade_log_callback=None):
-    open_trades = load_open_trades()
-    for trade in open_trades:
-        symbol = trade["symbol"]
-        sell_strike = float(trade["sell_strike"])
-        buy_strike = float(trade["buy_strike"])
-        expiry = trade["expiry"]
-        quantity = trade["quantity"]
-        open_price = trade["open_price"]
-        spread_type = trade.get("type")
-        # Resume monitoring by calling the appropriate OCO function
-        if spread_type == "bull":
-            place_bull_spread_with_oco(
-                ib, symbol, (sell_strike, buy_strike), expiry,
-                open_price * quantity, trade_log_callback
-            )
-        elif spread_type == "bear":
-            place_bear_spread_with_oco(
-                ib, symbol, (sell_strike, buy_strike), expiry,
-                open_price * quantity, trade_log_callback
-            )
-
-def main():
-    # Start asyncio loop in background so monitor_stop_trigger coroutines run
-    start_background_loop()
-=======
-def main():
->>>>>>> 8d790a71
-    if is_dry_run():
-        print("🧪 Dry run mode — weekend detected. No trades will be placed.")
-        return
-
-    ib_client = IBKRClient()
-    if not ib_client.connect():
-        print("❌ Could not connect to IBKR.")
-        return
-
-    # Set market data type based on market hours
-    if is_market_hours():
-        ib_client.ib.reqMarketDataType(1)  # Live
-        print("✅ Using LIVE market data")
-    else:
-        ib_client.ib.reqMarketDataType(2)  # Frozen
-        print("✅ Using FROZEN market data (after hours)")
-
-    # Resume monitoring for open trades
-    resume_monitoring_open_trades(ib_client.ib, trade_log_callback=save_trade_to_log)
-
-    symbol = 'SPY'
-    expiry = get_next_option_expiry(ib_client.ib, symbol)
-    print(f"Next option expiry: {expiry}")
-    if not expiry:
-        print("❌ Could not find a valid option expiry.")
-        return
-
-    # Run strategy every minute during trading window
-    while 1:
-        run_combined_strategy(ib_client, symbol, expiry, ACCOUNT_VALUE, save_trade_to_log)
-        time.sleep(60)
-
-if __name__ == "__main__":
+import time
+import json
+import os
+from datetime import datetime, time as dtime, timedelta
+from utils.ibkr_client import IBKRClient
+from utils.heikin_ashi import get_regular_and_heikin_ashi_close
+from utils.common_utils import is_dry_run, has_reached_trade_limit
+from utils.trade_utils import load_open_trades
+from utils.option_utils import find_options_by_delta, should_trade_now
+from utils.option_utils import place_bull_spread_with_oco, place_bear_spread_with_oco, get_option_iv
+from utils.logger import TRADE_LOG_FILE, save_trade_to_log
+from utils.option_utils import get_next_option_expiry
+from utils.trade_utils import is_market_hours
+from utils.option_utils import resume_monitoring_open_trades
+
+ACCOUNT_VALUE = 100000
+
+def run_combined_strategy(ib, symbol, expiry, account_value, trade_log_callback=None):
+    """
+    Checks the delta of the option at 47, 52, and 57 minutes of the hour,
+    and sells the spread if the sell side option has delta close to 0.20.
+    """
+    from datetime import datetime
+
+    # Only run during the allowed window
+    if not should_trade_now():
+        print("Not in trading window.")
+        return
+
+    win_rate, position_scale = get_win_rate_and_position_scale()
+    print(f"Win rate (last 2 weeks): {win_rate:.1f}%. Position scale: {position_scale*100:.0f}% of account value.")
+
+    regular_close, ha_close = get_regular_and_heikin_ashi_close(ib.ib, symbol)
+    print(f"Regular close: {regular_close}, Heikin Ashi close: {ha_close}")
+
+    check_minutes = [47, 52, 57]
+    already_tried = set()
+
+    while True:
+        now = datetime.now()
+        minute = now.minute
+        if minute in check_minutes and minute not in already_tried:
+            already_tried.add(minute)
+            print(f"⏰ Checking at {minute} minutes past the hour...")
+
+        if regular_close > ha_close:
+            # Bull case: Sell multiple PUT spreads
+            options = find_options_by_delta(ib.ib, symbol, expiry, 'P', min_delta=0.20, max_delta=0.30)
+            if not options:
+                print("No suitable PUT options found with delta in [0.20, 0.30).")
+            else:
+                for option, delta in options:
+                    sell_strike = option.strike
+                    buy_strike = sell_strike - 5
+                    place_bull_spread_with_oco(
+                        ib.ib, symbol, (sell_strike, buy_strike), expiry,
+                        account_value * position_scale, trade_log_callback
+                    )
+                    print(f"✅ Sold PUT spread at strike {sell_strike} (delta {delta:.2f})")
+        elif regular_close < ha_close:
+            # Bear case: Sell multiple CALL spreads
+            options = find_options_by_delta(ib.ib, symbol, expiry, 'C', min_delta=0.20, max_delta=0.30)
+            if not options:
+                print("No suitable CALL options found with delta in [0.20, 0.30).")
+            else:
+                for option, delta in options:
+                    sell_strike = option.strike
+                    buy_strike = sell_strike + 5
+                    place_bear_spread_with_oco(
+                        ib.ib, symbol, (sell_strike, buy_strike), expiry,
+                        account_value * position_scale, trade_log_callback
+                    )
+                    print(f"✅ Sold CALL spread at strike {sell_strike} (delta {delta:.2f})")
+        else:
+            print("No clear bull or bear case.")
+
+        # Exit loop if all minutes have been checked or time window is over
+        if len(already_tried) == len(check_minutes) or not should_trade_now():
+            print("Finished all checks or trading window ended.")
+            break
+
+        time.sleep(20) # Check every 20 seconds for the next minute
+
+def get_win_rate_and_position_scale(trade_log_file=TRADE_LOG_FILE):
+    """
+    Calculates win rate for the last 2 weeks of closed trades.
+    Starts at 2% position size. For every 2-week period with win rate > 70%,
+    increases position size by 1% (cumulative), up to a maximum of 5%.
+    """
+    now = datetime.now()
+    position_scale = 0.02 # Start at 2%
+    max_scale = 0.05      # Max 5%
+
+    if not os.path.exists(trade_log_file):
+        return 0.0, position_scale
+
+    with open(trade_log_file, 'r') as f:
+        trades = json.load(f)
+
+    # Only consider closed trades
+    trades = [t for t in trades if t.get("status", "").lower().startswith("exited")]
+    if not trades:
+        return 0.0, position_scale
+
+    # Sort trades by date ascending
+    trades = sorted(trades, key=lambda t: t.get("date", ""))
+
+    # Find the earliest and latest trade date
+    try:
+        earliest_date = datetime.strptime(trades[0]["date"], "%Y-%m-%d %H:%M:%S")
+        latest_date = datetime.strptime(trades[-1]["date"], "%Y-%m-%d %H:%M:%S")
+    except Exception:
+        return 0.0, position_scale
+
+    # Step through 2-week windows, scaling up if win rate > 70%
+    window_start = earliest_date
+    while window_start < latest_date:
+        window_end = window_start + timedelta(days=14)
+        window_trades = [
+            t for t in trades
+            if window_start <= datetime.strptime(t["date"], "%Y-%m-%d %H:%M:%S") < window_end
+        ]
+        if window_trades:
+            wins = sum(1 for t in window_trades if t.get("profit", 0) > 0)
+            win_rate = (wins / len(window_trades)) * 100
+            if win_rate > 70 and position_scale < max_scale:
+                position_scale += 0.01
+        window_start = window_end
+
+    # For the current 2-week window, return its win rate
+    two_weeks_ago = now - timedelta(days=14)
+    current_window_trades = [
+        t for t in trades
+        if two_weeks_ago <= datetime.strptime(t["date"], "%Y-%m-%d %H:%M:%S") <= now
+    ]
+    if current_window_trades:
+        wins = sum(1 for t in current_window_trades if t.get("profit", 0) > 0)
+        win_rate = (wins / len(current_window_trades)) * 100
+    else:
+        win_rate = 0.0
+
+    # Cap position_scale at 5%
+    position_scale = min(position_scale, max_scale)
+    return win_rate, position_scale
+
+def main():
+    if is_dry_run():
+        print("🧪 Dry run mode — weekend detected. No trades will be placed.")
+        return
+
+    ib_client = IBKRClient()
+    if not ib_client.connect():
+        print("❌ Could not connect to IBKR.")
+        return
+
+    # Set market data type based on market hours
+    if is_market_hours():
+        ib_client.ib.reqMarketDataType(1)  # Live
+        print("✅ Using LIVE market data")
+    else:
+        ib_client.ib.reqMarketDataType(2)  # Frozen
+        print("✅ Using FROZEN market data (after hours)")
+
+    # Resume monitoring for open trades
+    resume_monitoring_open_trades(ib_client.ib, trade_log_callback=save_trade_to_log)
+
+    symbol = 'SPY'
+    expiry = get_next_option_expiry(ib_client.ib, symbol)
+    print(f"Next option expiry: {expiry}")
+    if not expiry:
+        print("❌ Could not find a valid option expiry.")
+        return
+
+    # Run strategy every minute during trading window
+    while 1:
+        run_combined_strategy(ib_client, symbol, expiry, ACCOUNT_VALUE, save_trade_to_log)
+        time.sleep(60)
+
+if __name__ == "__main__":
     main()